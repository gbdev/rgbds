.\" SPDX-License-Identifier: MIT
.\"
.Dd December 22, 2023
.Dt RGBLINK 5
.Os
.Sh NAME
.Nm rgblink
.Nd linker script file format
.Sh DESCRIPTION
The linker script is a file that allows specifying attributes for sections at link time, and in a centralized manner.
There can only be one linker script per invocation of
.Nm ,
but it can be split into several files
.Pq using the Ic INCLUDE No directive .
.Ss Basic syntax
The linker script syntax is line-based.
Each line may have a directive or section name, a comment, both, or neither.
Whitespace (space and tab characters) is used to separate syntax elements, but is otherwise ignored.
.Pp
Comments begin with a semicolon
.Ql \&;
character, until the end of the line.
They are simply ignored.
.Pp
Keywords are composed of letters and digits (but they can't start with a digit); they are all case-insensitive.
.Pp
Numbers can be written in decimal format, or in binary using the
.Ql %
prefix, or in hexadecimal using the
.Ql $
prefix (hexadecimal digits are case-insensitive).
Note that unlike
.Xr rgbasm 5 ,
an octal
.Ql &
prefix is not supported, nor are
.Ql _
digit separators.
.Pp
Strings begin with a double quote, and end at the next (non-escaped) double quote.
Strings must not contain literal newline characters.
Most of the same character escapes as
.Xr rgbasm 5
are supported, specifically
.Ql \e\e ,
.Ql \e" ,
.Ql \en ,
.Ql \er ,
and
.Ql \et .
Other backslash escape sequences in
.Xr rgbasm 5
are only relevant to assembly code and do not apply in linker scripts.
.Ss Directives
.Bl -tag -width Ds
.It Including other files
.Ql Ic INCLUDE Ar path
acts as if the contents of the file at
.Ar path
were copy-pasted in place of the
.Ic INCLUDE
directive.
.Ar path
must be a string.
.It Specifying the active bank
.Tg region
The active bank can be set by specifying its type (memory region) and number.
The possible types are:
.Ic ROM0 , ROMX , VRAM , SRAM , WRAM0 , WRAMX , OAM ,
and
.Ic HRAM .
However, if the type only contains a single bank, then the number can be omitted.
The applicable types are:
.Ic ROM0 ,
.Ic ROMX No if Fl t No is passed to Xr rgblink 1 ,
.Ic VRAM No if Fl d No is passed to Xr rgblink 1 ,
.Ic WRAM0 ,
.Ic WRAMX No if Fl w No is passed to Xr rgblink 1 ,
.Ic OAM ,
and
.Ic HRAM .
.Pq Ic SRAM No is the only type that can never have its bank number omitted.
.Pp
After a bank specification, the
.Dq current address
is set to the last value it had for that bank.
If the bank has never been active thus far, the
.Dq current address
defaults to the beginning of the bank
.Pq e.g. Ad $4000 No for Ic ROMX No sections .
.It Changing the current address
A bank must be active for any of these directives to be used.
.Pp
.Ql Ic ORG Ar addr
sets the
.Dq current address
to
.Ar addr .
The new address cannot be less than the old one.
.Pp
.Ql Ic FLOATING
causes all sections between it and the next
.Ic ORG
or bank specification to be placed at addresses automatically determined by
.Nm .
.Pp
.Ql Ic ALIGN Ar addr , Ar offset
increases the
.Dq current address
until it is aligned to the specified boundary (i.e. the
.Ar align
lowest bits of the address are equal to
.Ar offset ) .
If
.Ar offset
is omitted, it is implied to be 0.
For example, if the
.Dq current address
is $007,
.Ql ALIGN 8
would set it to $100, and
.Ql ALIGN 8 , 10
would set it to $00A.
.Pp
.Ql Ic DS Ar size
increases the
.Dq current address
by
.Ar size .
.El
.Ss Section placement
A section can be placed simply by naming it (with a string).
Its bank is set to the active bank, and its address to the
.Dq current address .
Any properties the section already possesses (whether from the linker script or the object files being linked) must be consistent with what the linker script specifies: the section's type must match, the section's bank number (if set) must match the active bank, etc.
.Pp
Afterwards, the
.Dq current address
is increased by the section's size.
This must not increase it past the end of the active memory region.
.Pp
The section must have been defined in the object files being linked, unless the section name is followed by the keyword
.Ic OPTIONAL .
.Sh EXAMPLES
.Bd -literal -offset indent
; This line contains only a comment
ROMX $F            ; start a bank
  "Some functions" ; a section name
  ALIGN 8          ; a directive
  "Some \e"array\e""

WRAMX 2            ; start another bank
  org $d123        ; another directive
  "Some variables"
.Ed
.Sh SEE ALSO
.Xr rgbasm 1 ,
.Xr rgbasm 5 ,
.Xr rgblink 1 ,
.Xr rgbfix 1 ,
<<<<<<< HEAD
.Xr rgbasm 5 ,
=======
.Xr rgbgfx 1 ,
.Xr gbz80 7 ,
>>>>>>> d5cddb20
.Xr rgbds 5 ,
.Xr rgbds 7
.Sh HISTORY
.Xr rgblink 1
was originally written by
.An Carsten S\(/orensen
as part of the ASMotor package, and was later repackaged in RGBDS by
.An Justin Lloyd .
It is now maintained by a number of contributors at
.Lk https://github.com/gbdev/rgbds .<|MERGE_RESOLUTION|>--- conflicted
+++ resolved
@@ -158,12 +158,8 @@
 .Xr rgbasm 5 ,
 .Xr rgblink 1 ,
 .Xr rgbfix 1 ,
-<<<<<<< HEAD
-.Xr rgbasm 5 ,
-=======
 .Xr rgbgfx 1 ,
 .Xr gbz80 7 ,
->>>>>>> d5cddb20
 .Xr rgbds 5 ,
 .Xr rgbds 7
 .Sh HISTORY
