--- conflicted
+++ resolved
@@ -8,13 +8,10 @@
 #include "types.h"
 
 extern SLONG options;
-#define OPT_SMALL	0x01
+#define OPT_SMALL		0x01
 #define OPT_SMART_C_LINK	0x02
-<<<<<<< HEAD
-#define OPT_OVERLAY	0x04
-=======
-#define OPT_CONTWRAM 0x04
->>>>>>> 6d1c60b0
+#define OPT_OVERLAY		0x04
+#define OPT_CONTWRAM		0x08
 
 enum eRpnData {
 	RPN_ADD = 0,
