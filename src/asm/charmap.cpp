--- conflicted
+++ resolved
@@ -18,18 +18,11 @@
 // Essentially a tree, where each nodes stores a single character's worth of info:
 // whether there exists a mapping that ends at the current character,
 struct CharmapNode {
-<<<<<<< HEAD
-	bool isTerminal; // Whether there exists a mapping that ends here
-	uint8_t value;   // If the above is true, its corresponding value
+	std::vector<int32_t> value;   // The mapped value, if there exists a mapping that ends here
 	// These MUST be indexes and not pointers, because pointers get invalidated by reallocation!
-	size_t next[256]; // Indexes of where to go next, 0 = nowhere
-=======
-	std::vector<int32_t> value;   // The mapped value, if there exists a mapping that ends here
-	// This MUST be indexes and not pointers, because pointers get invalidated by reallocation!
 	size_t next[256];             // Indexes of where to go next, 0 = nowhere
 
 	bool isTerminal() const { return !value.empty(); }
->>>>>>> 9a5b3f09
 };
 
 struct Charmap {
