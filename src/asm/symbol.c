/*
 * This file is part of RGBDS.
 *
 * Copyright (c) 1997-2018, Carsten Sorensen and RGBDS contributors.
 *
 * SPDX-License-Identifier: MIT
 */

// Symboltable and macroargs stuff

#include <assert.h>
#include <errno.h>
#include <inttypes.h>
#include <limits.h>
#include <stdint.h>
#include <stdio.h>
#include <string.h>
#include <time.h>

#include "asm/fixpoint.h"
#include "asm/fstack.h"
#include "asm/macro.h"
#include "asm/main.h"
#include "asm/output.h"
#include "asm/section.h"
#include "asm/symbol.h"
#include "asm/util.h"
#include "asm/warning.h"

#include "error.h"
#include "hashmap.h"
#include "helpers.h"
#include "version.h"

HashMap symbols;

static const char *labelScope; // Current section's label scope
static struct Symbol *PCSymbol;
static struct Symbol *_NARGSymbol;
static char savedTIME[256];
static char savedDATE[256];
static char savedTIMESTAMP_ISO8601_LOCAL[256];
static char savedTIMESTAMP_ISO8601_UTC[256];
static bool exportall;

bool sym_IsPC(struct Symbol const *sym)
{
	return sym == PCSymbol;
}

bool sym_Is_NARG(struct Symbol const *sym)
{
	return sym == _NARGSymbol;
}

struct ForEachArgs {
	void (*func)(struct Symbol *sym, void *arg);
	void *arg;
};

static void forEachWrapper(void *_sym, void *_argWrapper)
{
	struct ForEachArgs *argWrapper = _argWrapper;
	struct Symbol *sym = _sym;

	argWrapper->func(sym, argWrapper->arg);
}

void sym_ForEach(void (*func)(struct Symbol *, void *), void *arg)
{
	struct ForEachArgs argWrapper = { .func = func, .arg = arg };

	hash_ForEach(symbols, forEachWrapper, &argWrapper);
}

static int32_t Callback_NARG(void)
{
	if (!macro_GetCurrentArgs()) {
		error("_NARG does not make sense outside of a macro\n");
		return 0;
	}
	return macro_NbArgs();
}

static int32_t Callback__LINE__(void)
{
	warning(WARNING_OBSOLETE, "`__LINE__` is deprecated\n");

	return lexer_GetLineNo();
}

static char const *Callback__FILE__(void)
{
	warning(WARNING_OBSOLETE, "`__FILE__` is deprecated\n");

	// There are only two call sites for this; one copies the contents directly, the other is
	// EQUS expansions, which cannot straddle file boundaries. So this should be fine.
	static char *buf = NULL;
	static size_t bufsize = 0;
	char const *fileName = fstk_GetFileName();
	size_t j = 1;

	assert(fileName[0]);
	// The assertion above ensures the loop runs at least once
	for (size_t i = 0; fileName[i]; i++, j++) {
		// Account for the extra backslash inserted below
		if (fileName[i] == '"')
			j++;
		// Ensure there will be enough room; DO NOT PRINT ANYTHING ABOVE THIS!!
		if (j + 2 >= bufsize) { // Always keep room for 2 tail chars
			bufsize = bufsize ? bufsize * 2 : 64;
			buf = realloc(buf, bufsize);
			if (!buf)
				fatalerror("Failed to grow buffer for file name: %s\n",
					   strerror(errno));
		}
		// Escape quotes, since we're returning a string
		if (fileName[i] == '"')
			buf[j - 1] = '\\';
		buf[j] = fileName[i];
	}
	// Write everything after the loop, to ensure the buffer has been allocated
	buf[0] = '"';
	buf[j++] = '"';
	buf[j] = '\0';
	return buf;
}

static int32_t CallbackPC(void)
{
	struct Section const *section = sect_GetSymbolSection();

	return section ? section->org + sect_GetSymbolOffset() : 0;
}

// Get the value field of a symbol
int32_t sym_GetValue(struct Symbol const *sym)
{
	if (sym_IsNumeric(sym) && sym->hasCallback)
		return sym->numCallback();

	if (sym->type == SYM_LABEL)
		// TODO: do not use section's org directly
		return sym->value + sym_GetSection(sym)->org;

	return sym->value;
}

static void dumpFilename(struct Symbol const *sym)
{
	if (sym->src)
		fstk_Dump(sym->src, sym->fileLine);
	else if (sym->fileLine == 0)
		fputs("<command-line>", stderr);
	else
		fputs("<builtin>", stderr);
}

// Set a symbol's definition filename and line
static void setSymbolFilename(struct Symbol *sym)
{
	sym->src = fstk_GetFileStack();
	sym->fileLine = sym->src ? lexer_GetLineNo() : 0; // This is (NULL, 1) for built-ins
}

// Update a symbol's definition filename and line
static void updateSymbolFilename(struct Symbol *sym)
{
	struct FileStackNode *oldSrc = sym->src;

	setSymbolFilename(sym);
	// If the old node was referenced, ensure the new one is
	if (oldSrc && oldSrc->referenced && oldSrc->ID != (uint32_t)-1)
		out_RegisterNode(sym->src);
	// TODO: unref the old node, and use `out_ReplaceNode` instead of deleting it
}

// Create a new symbol by name
static struct Symbol *createsymbol(char const *symName)
{
	struct Symbol *sym = malloc(sizeof(*sym));

	if (!sym)
		fatalerror("Failed to create symbol '%s': %s\n", symName, strerror(errno));

	if (snprintf(sym->name, MAXSYMLEN + 1, "%s", symName) > MAXSYMLEN)
		warning(WARNING_LONG_STR, "Symbol name is too long: '%s'\n", symName);

	sym->isExported = false;
	sym->isBuiltin = false;
	sym->hasCallback = false;
	sym->section = NULL;
	setSymbolFilename(sym);
	sym->ID = -1;
	sym->next = NULL;

	hash_AddElement(symbols, sym->name, sym);
	return sym;
}

// Creates the full name of a local symbol in a given scope, by prepending
// the name with the parent symbol's name.
static void fullSymbolName(char *output, size_t outputSize,
			   char const *localName, char const *scopeName)
{
	int ret = snprintf(output, outputSize, "%s%s", scopeName, localName);

	if (ret < 0)
		fatalerror("snprintf error when expanding symbol name: %s", strerror(errno));
	else if ((size_t)ret >= outputSize)
		fatalerror("Symbol name is too long: '%s%s'\n", scopeName, localName);
}

static void assignStringSymbol(struct Symbol *sym, char const *value)
{
	char *string = strdup(value);

	if (!string)
		fatalerror("No memory for string equate: %s\n", strerror(errno));

	sym->type = SYM_EQUS;
	sym->macro = string;
	sym->macroSize = strlen(string);
}

struct Symbol *sym_FindExactSymbol(char const *symName)
{
	return hash_GetElement(symbols, symName);
}

struct Symbol *sym_FindUnscopedSymbol(char const *symName)
{
	if (strchr(symName, '.')) {
		error("Expected non-scoped symbol name, not \"%s\"\n", symName);
		return NULL;
	}
	return sym_FindExactSymbol(symName);
}

struct Symbol *sym_FindScopedSymbol(char const *symName)
{
	char const *localName = strchr(symName, '.');

	if (localName) {
		if (strchr(localName + 1, '.'))
			fatalerror("'%s' is a nonsensical reference to a nested local symbol\n",
				   symName);
		// If auto-scoped local label, expand the name
		if (localName == symName) { // Meaning, the name begins with the dot
			char fullName[MAXSYMLEN + 1];

			fullSymbolName(fullName, sizeof(fullName), symName, labelScope);
			return sym_FindExactSymbol(fullName);
		}
	}
	return sym_FindExactSymbol(symName);
}

struct Symbol const *sym_GetPC(void)
{
	return PCSymbol;
}

static bool isReferenced(struct Symbol const *sym)
{
	return sym->ID != (uint32_t)-1;
}

// Purge a symbol
void sym_Purge(char const *symName)
{
	struct Symbol *sym = sym_FindScopedSymbol(symName);

	if (!sym) {
		error("'%s' not defined\n", symName);
	} else if (sym->isBuiltin) {
		error("Built-in symbol '%s' cannot be purged\n", symName);
	} else if (isReferenced(sym)) {
		error("Symbol \"%s\" is referenced and thus cannot be purged\n", symName);
	} else {
		// Do not keep a reference to the label's name after purging it
		if (sym->name == labelScope)
			sym_SetCurrentSymbolScope(NULL);

		// FIXME: this leaks sym->macro for SYM_EQUS and SYM_MACRO, but this can't
		// free(sym->macro) because the expansion may be purging itself.
		hash_RemoveElement(symbols, sym->name);
		// TODO: ideally, also unref the file stack nodes
		free(sym);
	}
}

uint32_t sym_GetPCValue(void)
{
	struct Section const *sect = sect_GetSymbolSection();

	if (!sect)
		error("PC has no value outside a section\n");
	else if (sect->org == (uint32_t)-1)
		error("Expected constant PC but section is not fixed\n");
	else
		return CallbackPC();
	return 0;
}

// Return a constant symbol's value, assuming it's defined
uint32_t sym_GetConstantSymValue(struct Symbol const *sym)
{
	if (sym == PCSymbol)
		return sym_GetPCValue();
	else if (!sym_IsConstant(sym))
		error("\"%s\" does not have a constant value\n", sym->name);
	else
		return sym_GetValue(sym);

	return 0;
}

// Return a constant symbol's value
uint32_t sym_GetConstantValue(char const *symName)
{
	struct Symbol const *sym = sym_FindScopedSymbol(symName);

	if (!sym)
		error("'%s' not defined\n", symName);
	else
		return sym_GetConstantSymValue(sym);

	return 0;
}

char const *sym_GetCurrentSymbolScope(void)
{
	return labelScope;
}

void sym_SetCurrentSymbolScope(char const *newScope)
{
	labelScope = newScope;
}

/*
 * Create a symbol that will be non-relocatable and ensure that it
 * hasn't already been defined or referenced in a context that would
 * require that it be relocatable
 * @param symName The name of the symbol to create
 * @param numeric If false, the symbol may not have been referenced earlier
 */
static struct Symbol *createNonrelocSymbol(char const *symName, bool numeric)
{
	struct Symbol *sym = sym_FindExactSymbol(symName);

	if (!sym) {
		sym = createsymbol(symName);
	} else if (sym_IsDefined(sym)) {
		error("'%s' already defined at ", symName);
		dumpFilename(sym);
		putc('\n', stderr);
		return NULL; // Don't allow overriding the symbol, that'd be bad!
	} else if (!numeric) {
		// The symbol has already been referenced, but it's not allowed
		error("'%s' already referenced at ", symName);
		dumpFilename(sym);
		putc('\n', stderr);
		return NULL; // Don't allow overriding the symbol, that'd be bad!
	}

	return sym;
}

// Add an equated symbol
struct Symbol *sym_AddEqu(char const *symName, int32_t value)
{
	struct Symbol *sym = createNonrelocSymbol(symName, true);

	if (!sym)
		return NULL;

	sym->type = SYM_EQU;
	sym->value = value;

	return sym;
}

struct Symbol *sym_RedefEqu(char const *symName, int32_t value)
{
	struct Symbol *sym = sym_FindExactSymbol(symName);

	if (!sym)
		return sym_AddEqu(symName, value);

	if (sym_IsDefined(sym) && sym->type != SYM_EQU) {
		error("'%s' already defined as non-EQU at ", symName);
		dumpFilename(sym);
		putc('\n', stderr);
		return NULL;
	} else if (sym->isBuiltin) {
		error("Built-in symbol '%s' cannot be redefined\n", symName);
		return NULL;
	}

	updateSymbolFilename(sym);
	sym->type = SYM_EQU;
	sym->value = value;

	return sym;
}

/*
 * Add a string equated symbol.
 *
 * If the desired symbol is a string it needs to be passed to this function with
 * quotes inside the string, like sym_AddString("name", "\"test\"), or the
 * assembler won't be able to use it with DB and similar. This is equivalent to
 * ``` name EQUS "\"test\"" ```
 *
 * If the desired symbol is a register or a number, just the terminator quotes
 * of the string are enough: sym_AddString("M_PI", "3.1415"). This is the same
 * as ``` M_PI EQUS "3.1415" ```
 */
struct Symbol *sym_AddString(char const *symName, char const *value)
{
	struct Symbol *sym = createNonrelocSymbol(symName, false);

	if (!sym)
		return NULL;

	assignStringSymbol(sym, value);
	return sym;
}

struct Symbol *sym_RedefString(char const *symName, char const *value)
{
	struct Symbol *sym = sym_FindExactSymbol(symName);

	if (!sym)
		return sym_AddString(symName, value);

	if (sym->type != SYM_EQUS) {
		if (sym_IsDefined(sym))
			error("'%s' already defined as non-EQUS at ", symName);
		else
			error("'%s' already referenced at ", symName);
		dumpFilename(sym);
		putc('\n', stderr);
		return NULL;
	} else if (sym->isBuiltin) {
		error("Built-in symbol '%s' cannot be redefined\n", symName);
		return NULL;
	}

	updateSymbolFilename(sym);
	// FIXME: this leaks the previous sym->macro value, but this can't
	// free(sym->macro) because the expansion may be redefining itself.
	assignStringSymbol(sym, value);

	return sym;
}

// Alter a mutable symbol's value
struct Symbol *sym_AddVar(char const *symName, int32_t value)
{
	struct Symbol *sym = sym_FindExactSymbol(symName);

	if (!sym) {
		sym = createsymbol(symName);
	} else if (sym_IsDefined(sym) && sym->type != SYM_VAR) {
		error("'%s' already defined as %s at ",
		      symName, sym->type == SYM_LABEL ? "label" : "constant");
		dumpFilename(sym);
		putc('\n', stderr);
		return sym;
	} else {
		updateSymbolFilename(sym);
	}

	sym->type = SYM_VAR;
	sym->value = value;

	return sym;
}

/*
 * Add a label (aka "relocatable symbol")
 * @param symName The label's full name (so `.name` is invalid)
 * @return The created symbol
 */
static struct Symbol *addLabel(char const *symName)
{
	assert(symName[0] != '.'); // The symbol name must have been expanded prior
	struct Symbol *sym = sym_FindExactSymbol(symName);

	if (!sym) {
		sym = createsymbol(symName);
	} else if (sym_IsDefined(sym)) {
		error("'%s' already defined at ", symName);
		dumpFilename(sym);
		putc('\n', stderr);
		return NULL;
	} else {
		updateSymbolFilename(sym);
	}
	// If the symbol already exists as a ref, just "take over" it
	sym->type = SYM_LABEL;
	sym->value = sect_GetSymbolOffset();
	if (exportall)
		sym->isExported = true;
	sym->section = sect_GetSymbolSection();

	if (sym && !sym->section)
		error("Label \"%s\" created outside of a SECTION\n", symName);
	return sym;
}

// Add a local (`.name` or `Parent.name`) relocatable symbol
struct Symbol *sym_AddLocalLabel(char const *symName)
{
	if (!labelScope) {
		error("Local label '%s' in main scope\n", symName);
		return NULL;
	}
	assert(!strchr(labelScope, '.')); // Assuming no dots in `labelScope`

	char fullName[MAXSYMLEN + 1];
	char const *localName = strchr(symName, '.');

	assert(localName); // There should be at least one dot in `symName`
	// Check for something after the dot in `localName`
	if (localName[1] == '\0') {
		fatalerror("'%s' is a nonsensical reference to an empty local label\n",
			   symName);
	}
	// Check for more than one dot in `localName`
	if (strchr(localName + 1, '.'))
		fatalerror("'%s' is a nonsensical reference to a nested local label\n",
			   symName);

	if (localName == symName) {
		// Expand `symName` to the full `labelScope.symName` name
		fullSymbolName(fullName, sizeof(fullName), symName, labelScope);
		symName = fullName;
	} else {
		size_t i = 0;

		// Find where `labelScope` and `symName` first differ
		while (labelScope[i] && symName[i] == labelScope[i])
			i++;

		// Check that `symName` starts with `labelScope` and then a '.'
		if (labelScope[i] != '\0' || symName[i] != '.') {
			size_t parentLen = localName - symName;

			assert(parentLen <= INT_MAX);
			error("Not currently in the scope of '%.*s'\n", (int)parentLen, symName);
		}
	}

	return addLabel(symName);
}

// Add a relocatable symbol
struct Symbol *sym_AddLabel(char const *symName)
{
	struct Symbol *sym = addLabel(symName);

	// Set the symbol as the new scope
	if (sym)
		sym_SetCurrentSymbolScope(sym->name);
	return sym;
}

static uint32_t anonLabelID;

// Add an anonymous label
struct Symbol *sym_AddAnonLabel(void)
{
	if (anonLabelID == UINT32_MAX) {
		error("Only %" PRIu32 " anonymous labels can be created!", anonLabelID);
		return NULL;
	}
	char name[MAXSYMLEN + 1];

	sym_WriteAnonLabelName(name, 0, true); // The direction is important!!
	anonLabelID++;
	return addLabel(name);
}

// Write an anonymous label's name to a buffer
void sym_WriteAnonLabelName(char buf[MIN_NB_ELMS(MAXSYMLEN + 1)], uint32_t ofs, bool neg)
{
	uint32_t id = 0;

	if (neg) {
		if (ofs > anonLabelID)
			error("Reference to anonymous label %" PRIu32 " before, when only %" PRIu32
			      " ha%s been created so far\n",
			      ofs, anonLabelID, anonLabelID == 1 ? "s" : "ve");
		else
			id = anonLabelID - ofs;
	} else {
		ofs--; // We're referencing symbols that haven't been created yet...
		if (ofs > UINT32_MAX - anonLabelID)
			error("Reference to anonymous label %" PRIu32 " after, when only %" PRIu32
			      " may still be created\n", ofs + 1, UINT32_MAX - anonLabelID);
		else
			id = anonLabelID + ofs;
	}

	sprintf(buf, "!%u", id);
}

// Export a symbol
void sym_Export(char const *symName)
{
	if (symName[0] == '!') {
		error("Anonymous labels cannot be exported\n");
		return;
	}

	struct Symbol *sym = sym_FindScopedSymbol(symName);

	// If the symbol doesn't exist, create a ref that can be purged
	if (!sym)
		sym = sym_Ref(symName);
	sym->isExported = true;
}

// Add a macro definition
struct Symbol *sym_AddMacro(char const *symName, int32_t defLineNo, char *body, size_t size)
{
	struct Symbol *sym = createNonrelocSymbol(symName, false);

	if (!sym)
		return NULL;

	sym->type = SYM_MACRO;
	sym->macroSize = size;
	sym->macro = body;
	setSymbolFilename(sym); // TODO: is this really necessary?
	// The symbol is created at the line after the `endm`,
	// override this with the actual definition line
	sym->fileLine = defLineNo;

	return sym;
}

// Flag that a symbol is referenced in an RPN expression
// and create it if it doesn't exist yet
struct Symbol *sym_Ref(char const *symName)
{
	struct Symbol *sym = sym_FindScopedSymbol(symName);

	if (!sym) {
		char fullname[MAXSYMLEN + 1];

		if (symName[0] == '.') {
			if (!labelScope)
				fatalerror("Local label reference '%s' in main scope\n", symName);
			fullSymbolName(fullname, sizeof(fullname), symName, labelScope);
			symName = fullname;
		}

		sym = createsymbol(symName);
		sym->type = SYM_REF;
	}

	return sym;
}

// Set whether to export all relocatable symbols by default
void sym_SetExportAll(bool set)
{
	exportall = set;
}

static struct Symbol *createBuiltinSymbol(char const *symName)
{
	struct Symbol *sym = createsymbol(symName);

	sym->isBuiltin = true;
	sym->hasCallback = true;
	sym->src = NULL;
	sym->fileLine = 1; // This is 0 for CLI-defined symbols
	return sym;
}

// Initialize the symboltable
void sym_Init(time_t now)
{
	PCSymbol = createBuiltinSymbol("@");
<<<<<<< HEAD
	_NARGSymbol = createBuiltinSymbol("_NARG");
=======
	struct Symbol *_NARGSymbol = createBuiltinSymbol("_NARG");
	// __LINE__ is deprecated
>>>>>>> a47da5f7
	struct Symbol *__LINE__Symbol = createBuiltinSymbol("__LINE__");
	// __FILE__ is deprecated
	struct Symbol *__FILE__Symbol = createBuiltinSymbol("__FILE__");

	PCSymbol->type = SYM_LABEL;
	PCSymbol->section = NULL;
	PCSymbol->numCallback = CallbackPC;
	_NARGSymbol->type = SYM_EQU;
	_NARGSymbol->numCallback = Callback_NARG;
	__LINE__Symbol->type = SYM_EQU;
	__LINE__Symbol->numCallback = Callback__LINE__;
	__FILE__Symbol->type = SYM_EQUS;
	__FILE__Symbol->strCallback = Callback__FILE__;

	sym_AddVar("_RS", 0)->isBuiltin = true;

#define addSym(fn, name, val) do { \
	struct Symbol *sym = fn(name, val); \
	assert(sym); \
	sym->isBuiltin = true; \
} while (0)
#define addNumber(name, val) addSym(sym_AddEqu, name, val)
#define addString(name, val) addSym(sym_AddString, name, val)

	addString("__RGBDS_VERSION__", get_package_version_string());
	addNumber("__RGBDS_MAJOR__", PACKAGE_VERSION_MAJOR);
	addNumber("__RGBDS_MINOR__", PACKAGE_VERSION_MINOR);
	addNumber("__RGBDS_PATCH__", PACKAGE_VERSION_PATCH);
#ifdef PACKAGE_VERSION_RC
	addNumber("__RGBDS_RC__", PACKAGE_VERSION_RC);
#endif

	if (now == (time_t)-1) {
		warn("Couldn't determine current time");
		// Fall back by pretending we are at the Epoch
		now = 0;
	}

	const struct tm *time_local = localtime(&now);

	strftime(savedTIME, sizeof(savedTIME), "\"%H:%M:%S\"", time_local);
	strftime(savedDATE, sizeof(savedDATE), "\"%d %B %Y\"", time_local);
	strftime(savedTIMESTAMP_ISO8601_LOCAL,
		 sizeof(savedTIMESTAMP_ISO8601_LOCAL), "\"%Y-%m-%dT%H:%M:%S%z\"",
		 time_local);

	const struct tm *time_utc = gmtime(&now);

	strftime(savedTIMESTAMP_ISO8601_UTC,
		 sizeof(savedTIMESTAMP_ISO8601_UTC), "\"%Y-%m-%dT%H:%M:%SZ\"",
		 time_utc);

	addString("__TIME__", savedTIME);
	addString("__DATE__", savedDATE);
	addString("__ISO_8601_LOCAL__", savedTIMESTAMP_ISO8601_LOCAL);
	addString("__ISO_8601_UTC__", savedTIMESTAMP_ISO8601_UTC);

	addNumber("__UTC_YEAR__", time_utc->tm_year + 1900);
	addNumber("__UTC_MONTH__", time_utc->tm_mon + 1);
	addNumber("__UTC_DAY__", time_utc->tm_mday);
	addNumber("__UTC_HOUR__", time_utc->tm_hour);
	addNumber("__UTC_MINUTE__", time_utc->tm_min);
	addNumber("__UTC_SECOND__", time_utc->tm_sec);

#undef addNumber
#undef addString
#undef addSym

	sym_SetCurrentSymbolScope(NULL);
	anonLabelID = 0;}<|MERGE_RESOLUTION|>--- conflicted
+++ resolved
@@ -688,12 +688,8 @@
 void sym_Init(time_t now)
 {
 	PCSymbol = createBuiltinSymbol("@");
-<<<<<<< HEAD
 	_NARGSymbol = createBuiltinSymbol("_NARG");
-=======
-	struct Symbol *_NARGSymbol = createBuiltinSymbol("_NARG");
 	// __LINE__ is deprecated
->>>>>>> a47da5f7
 	struct Symbol *__LINE__Symbol = createBuiltinSymbol("__LINE__");
 	// __FILE__ is deprecated
 	struct Symbol *__FILE__Symbol = createBuiltinSymbol("__FILE__");
