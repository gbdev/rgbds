/*
 * RGBAsm - SYMBOL.C - Symboltable and macroargs stuff
 *
 * INCLUDES
 *
 */

<<<<<<< HEAD
#define _XOPEN_SOURCE 500
=======
#include <assert.h>
>>>>>>> 25efb007
#include <stdio.h>
#include <string.h>
#include <time.h>

#include "asm/asm.h"
#include "asm/symbol.h"
#include "asm/main.h"
#include "asm/mymath.h"
#include "asm/output.h"

/*
 * RGBAsm - SYMBOL.C - Symboltable stuff
 *
 * VARIABLES
 *
 */

struct sSymbol *tHashedSymbols[HASHSIZE];
struct sSymbol *pScope = NULL;
struct sSymbol *pPCSymbol = NULL;
struct sSymbol *p_NARGSymbol = NULL;
char *currentmacroargs[MAXMACROARGS + 1];
char *newmacroargs[MAXMACROARGS + 1];
char SavedTIME[256];
char SavedDATE[256];

SLONG 
Callback_NARG(struct sSymbol * sym)
{
	ULONG i = 0;

	sym = sym;
	while (currentmacroargs[i] && i < MAXMACROARGS)
		i += 1;

	return (i);
}

/*
 * RGBAsm - SYMBOL.C - Symboltable stuff
 *
 * Get the nValue field of a symbol
 *
 */

SLONG 
getvaluefield(struct sSymbol * sym)
{
	if (sym->Callback) {
		return (sym->Callback(sym));
	} else
		return (sym->nValue);
}
/*
 * RGBAsm - SYMBOL.C - Symboltable stuff
 *
 * Calculate the hash value for a string
 *
 */

ULONG 
calchash(char *s)
{
	ULONG hash = 5381;

	while (*s != 0)
		hash = (hash * 33) ^ (*s++);

	return (hash % HASHSIZE);
}
/*
 * RGBAsm - SYMBOL.C - Symboltable stuff
 *
 * Create a new symbol by name
 *
 */

struct sSymbol *
createsymbol(char *s)
{
	struct sSymbol **ppsym;
	ULONG hash;

	hash = calchash(s);
	ppsym = &(tHashedSymbols[hash]);

	while ((*ppsym) != NULL)
		ppsym = &((*ppsym)->pNext);

	if (((*ppsym) = malloc(sizeof(struct sSymbol))) != NULL) {
		strcpy((*ppsym)->tzName, s);
		(*ppsym)->nValue = 0;
		(*ppsym)->nType = 0;
		(*ppsym)->pScope = NULL;
		(*ppsym)->pNext = NULL;
		(*ppsym)->pMacro = NULL;
		(*ppsym)->pSection = NULL;
		(*ppsym)->Callback = NULL;
		return (*ppsym);
	} else {
		fatalerror("No memory for symbol");
		return (NULL);
	}
}
/*
 * RGBAsm - SYMBOL.C - Symboltable stuff
 *
 * Find a symbol by name and scope
 *
 */

struct sSymbol *
findsymbol(char *s, struct sSymbol * scope)
{
	struct sSymbol **ppsym;
	SLONG hash;

	hash = calchash(s);
	ppsym = &(tHashedSymbols[hash]);

	while ((*ppsym) != NULL) {
		if ((strcmp(s, (*ppsym)->tzName) == 0)
		    && ((*ppsym)->pScope == scope)) {
			return (*ppsym);
		} else
			ppsym = &((*ppsym)->pNext);
	}
	return (NULL);
}
/*
 * RGBAsm - SYMBOL.C - Symboltable stuff
 *
 * Find the pointer to a symbol by name and scope
 *
 */

struct sSymbol **
findpsymbol(char *s, struct sSymbol * scope)
{
	struct sSymbol **ppsym;
	SLONG hash;

	hash = calchash(s);
	ppsym = &(tHashedSymbols[hash]);

	while ((*ppsym) != NULL) {
		if ((strcmp(s, (*ppsym)->tzName) == 0)
		    && ((*ppsym)->pScope == scope)) {
			return (ppsym);
		} else
			ppsym = &((*ppsym)->pNext);
	}
	return (NULL);
}
/*
 * RGBAsm - SYMBOL.C - Symboltable stuff
 *
 * Find a symbol by name and scope
 *
 */

struct sSymbol *
sym_FindSymbol(char *tzName)
{
	struct sSymbol *pscope;

	if (*tzName == '.')
		pscope = pScope;
	else
		pscope = NULL;

	return (findsymbol(tzName, pscope));
}
/*
 * RGBAsm - SYMBOL.C - Symboltable stuff
 *
 * Purge a symbol
 *
 */

void 
sym_Purge(char *tzName)
{
	struct sSymbol **ppSym;
	struct sSymbol *pscope;

	if (*tzName == '.')
		pscope = pScope;
	else
		pscope = NULL;

	ppSym = findpsymbol(tzName, pscope);

	if (ppSym) {
		struct sSymbol *pSym;

		pSym = *ppSym;
		*ppSym = pSym->pNext;

		if (pSym->pMacro)
			free(pSym->pMacro);

		free(pSym);
	} else {
		yyerror("'%s' not defined", tzName);
	}
}
/*
 * RGBAsm - SYMBOL.C - Symboltable stuff
 *
 * Determine if a symbol has been defined
 *
 */

ULONG 
sym_isConstDefined(char *tzName)
{
	struct sSymbol *psym, *pscope;

	if (*tzName == '.')
		pscope = pScope;
	else
		pscope = NULL;

	psym = findsymbol(tzName, pscope);

	if (psym && (psym->nType & SYMF_DEFINED)) {
		if (psym->
		    nType & (SYMF_EQU | SYMF_SET | SYMF_MACRO | SYMF_STRING)) {
			return (1);
		} else {
			fatalerror("'%s' is not allowed as argument to the "
			    "DEF function", tzName);
		}
	}
	return (0);
}

ULONG 
sym_isDefined(char *tzName)
{
	struct sSymbol *psym, *pscope;

	if (*tzName == '.')
		pscope = pScope;
	else
		pscope = NULL;

	psym = findsymbol(tzName, pscope);

	if (psym && (psym->nType & SYMF_DEFINED))
		return (1);
	else
		return (0);
}
/*
 * RGBAsm - SYMBOL.C - Symboltable stuff
 *
 * Determine if the symbol is a constant
 *
 */

ULONG 
sym_isConstant(char *s)
{
	struct sSymbol *psym, *pscope;

	if (*s == '.')
		pscope = pScope;
	else
		pscope = NULL;

	if ((psym = findsymbol(s, pscope)) != NULL) {
		if (psym->nType & SYMF_CONST)
			return (1);
	}
	return (0);
}
/*
 * RGBAsm - SYMBOL.C - Symboltable stuff
 *
 * Get a string equate's value
 *
 */

char *
sym_GetStringValue(char *tzSym)
{
	struct sSymbol *pSym;

	if ((pSym = sym_FindSymbol(tzSym)) != NULL)
		return (pSym->pMacro);
	else {
		yyerror("Stringsymbol '%s' not defined", tzSym);
	}

	return (NULL);
}
/*
 * RGBAsm - SYMBOL.C - Symboltable stuff
 *
 * Return a constant symbols value
 *
 */

ULONG 
sym_GetConstantValue(char *s)
{
	struct sSymbol *psym, *pscope;

	if (*s == '.')
		pscope = pScope;
	else
		pscope = NULL;

	if ((psym = findsymbol(s, pscope)) != NULL) {
		if (psym->nType & SYMF_CONST)
			return (getvaluefield(psym));
		else {
			fatalerror("Expression must have a constant value");
		}
	} else {
		yyerror("'%s' not defined", s);
	}

	return (0);
}
/*
 * RGBAsm - SYMBOL.C - Symboltable stuff
 *
 * Return a symbols value... "estimated" if not defined yet
 *
 */

ULONG 
sym_GetValue(char *s)
{
	struct sSymbol *psym, *pscope;

	if (*s == '.')
		pscope = pScope;
	else
		pscope = NULL;

	if ((psym = findsymbol(s, pscope)) != NULL) {
		if (psym->nType & SYMF_DEFINED) {
			if (psym->nType & (SYMF_MACRO | SYMF_STRING)) {
				yyerror("'%s' is a macro or string symbol", s);
			}
			return (getvaluefield(psym));
		} else {
			if (nPass == 2) {
				/* Assume undefined symbols are imported from somewhere else */
				psym->nType |= SYMF_IMPORT;
			}
			/* 0x80 seems like a good default value... */
			return (0x80);
		}
	} else {
		if (nPass == 1) {
			createsymbol(s);
			return (0x80);
		} else {
			yyerror("'%s' not defined", s);
		}
	}

	return (0);
}
/*
 * RGBAsm - SYMBOL.C - Symboltable stuff
 *
 * Return a defined symbols value... aborts if not defined yet
 *
 */

ULONG 
sym_GetDefinedValue(char *s)
{
	struct sSymbol *psym, *pscope;

	if (*s == '.')
		pscope = pScope;
	else
		pscope = NULL;

	if ((psym = findsymbol(s, pscope)) != NULL) {
		if ((psym->nType & SYMF_DEFINED)) {
			if (psym->nType & (SYMF_MACRO | SYMF_STRING)) {
				yyerror("'%s' is a macro or string symbol", s);
			}
			return (getvaluefield(psym));
		} else {
			yyerror("'%s' not defined", s);
		}
	} else {
		yyerror("'%s' not defined", s);
	}

	return (0);
}
/*
 * RGBAsm - SYMBOL.C - Symboltable stuff
 *
 * Macro argument stuff
 *
 */

void 
sym_ShiftCurrentMacroArgs(void)
{
	SLONG i;

	free(currentmacroargs[0]);
	for (i = 0; i < MAXMACROARGS - 1; i += 1) {
		currentmacroargs[i] = currentmacroargs[i + 1];
	}
	currentmacroargs[MAXMACROARGS - 1] = NULL;
}

char *
sym_FindMacroArg(SLONG i)
{
	if (i == -1)
		i = MAXMACROARGS + 1;

	assert(i-1 >= 0 &&
	    i-1 < sizeof currentmacroargs / sizeof *currentmacroargs);
	return (currentmacroargs[i - 1]);
}

void 
sym_UseNewMacroArgs(void)
{
	SLONG i;

	for (i = 0; i <= MAXMACROARGS; i += 1) {
		currentmacroargs[i] = newmacroargs[i];
		newmacroargs[i] = NULL;
	}
}

void 
sym_SaveCurrentMacroArgs(char *save[])
{
	SLONG i;

	for (i = 0; i <= MAXMACROARGS; i += 1)
		save[i] = currentmacroargs[i];
}

void 
sym_RestoreCurrentMacroArgs(char *save[])
{
	SLONG i;

	for (i = 0; i <= MAXMACROARGS; i += 1)
		currentmacroargs[i] = save[i];
}

void 
sym_FreeCurrentMacroArgs(void)
{
	SLONG i;

	for (i = 0; i <= MAXMACROARGS; i += 1) {
		free(currentmacroargs[i]);
		currentmacroargs[i] = NULL;
	}
}

void 
sym_AddNewMacroArg(char *s)
{
	SLONG i = 0;

	while (i < MAXMACROARGS && newmacroargs[i] != NULL)
		i += 1;

	if (i < MAXMACROARGS) {
		if (s)
			newmacroargs[i] = strdup(s);
		else
			newmacroargs[i] = NULL;
	} else
		yyerror("A maximum of 9 arguments allowed");
}

void 
sym_SetMacroArgID(ULONG nMacroCount)
{
	char s[256];

	sprintf(s, "_%ld", nMacroCount);
	newmacroargs[MAXMACROARGS] = strdup(s);
}

void 
sym_UseCurrentMacroArgs(void)
{
	SLONG i;

	for (i = 1; i <= MAXMACROARGS; i += 1)
		sym_AddNewMacroArg(sym_FindMacroArg(i));
}
/*
 * RGBAsm - SYMBOL.C - Symboltable stuff
 *
 * Find a macro by name
 *
 */

struct sSymbol *
sym_FindMacro(char *s)
{
	return (findsymbol(s, NULL));
}
/*
 * RGBAsm - SYMBOL.C - Symboltable stuff
 *
 * Add an equated symbol
 *
 */

void 
sym_AddEqu(char *tzSym, SLONG value)
{
	if ((nPass == 1)
	    || ((nPass == 2) && (sym_isDefined(tzSym) == 0))) {
		/* only add equated symbols in pass 1 */
		struct sSymbol *nsym;

		if ((nsym = findsymbol(tzSym, NULL)) != NULL) {
			if (nsym->nType & SYMF_DEFINED) {
				yyerror("'%s' already defined", tzSym);
			}
		} else
			nsym = createsymbol(tzSym);

		if (nsym) {
			nsym->nValue = value;
			nsym->nType |= SYMF_EQU | SYMF_DEFINED | SYMF_CONST;
			nsym->pScope = NULL;
		}
	}
}
/*
 * RGBAsm - SYMBOL.C - Symboltable stuff
 *
 * Add a string equated symbol
 *
 */

void 
sym_AddString(char *tzSym, char *tzValue)
{
	struct sSymbol *nsym;

	if ((nsym = findsymbol(tzSym, NULL)) != NULL) {
		if (nsym->nType & SYMF_DEFINED) {
			yyerror("'%s' already defined", tzSym);
		}
	} else
		nsym = createsymbol(tzSym);

	if (nsym) {
		if ((nsym->pMacro = malloc(strlen(tzValue) + 1)) != NULL)
			strcpy(nsym->pMacro, tzValue);
		else
			fatalerror("No memory for stringequate");
		nsym->nType |= SYMF_STRING | SYMF_DEFINED;
		nsym->ulMacroSize = strlen(tzValue);
		nsym->pScope = NULL;
	}
}
/*
 * RGBAsm - SYMBOL.C - Symboltable stuff
 *
 * check if symbol is a string equated symbol
 *
 */

ULONG 
sym_isString(char *tzSym)
{
	struct sSymbol *pSym;

	if ((pSym = findsymbol(tzSym, NULL)) != NULL) {
		if (pSym->nType & SYMF_STRING)
			return (1);
	}
	return (0);
}
/*
 * RGBAsm - SYMBOL.C - Symboltable stuff
 *
 * Alter a SET symbols value
 *
 */

void 
sym_AddSet(char *tzSym, SLONG value)
{
	struct sSymbol *nsym;

	if ((nsym = findsymbol(tzSym, NULL)) != NULL) {
	} else
		nsym = createsymbol(tzSym);

	if (nsym) {
		nsym->nValue = value;
		nsym->nType |= SYMF_SET | SYMF_DEFINED | SYMF_CONST;
		nsym->pScope = NULL;
	}
}
/*
 * RGBAsm - SYMBOL.C - Symboltable stuff
 *
 * Add a local (.name) relocatable symbol
 *
 */

void 
sym_AddLocalReloc(char *tzSym)
{
	if ((nPass == 1)
	    || ((nPass == 2) && (sym_isDefined(tzSym) == 0))) {
		/* only add local reloc symbols in pass 1 */
		struct sSymbol *nsym;

		if (pScope) {
			if ((nsym = findsymbol(tzSym, pScope)) != NULL) {
				if (nsym->nType & SYMF_DEFINED) {
					yyerror("'%s' already defined", tzSym);
				}
			} else
				nsym = createsymbol(tzSym);

			if (nsym) {
				nsym->nValue = nPC;
				nsym->nType |=
				    SYMF_RELOC | SYMF_LOCAL | SYMF_DEFINED;
				nsym->pScope = pScope;
				nsym->pSection = pCurrentSection;
			}
		} else
			fatalerror("Local label in main scope");
	}
}
/*
 * RGBAsm - SYMBOL.C - Symboltable stuff
 *
 * Add a relocatable symbol
 *
 */

void 
sym_AddReloc(char *tzSym)
{
	if ((nPass == 1)
	    || ((nPass == 2) && (sym_isDefined(tzSym) == 0))) {
		/* only add reloc symbols in pass 1 */
		struct sSymbol *nsym;

		if ((nsym = findsymbol(tzSym, NULL)) != NULL) {
			if (nsym->nType & SYMF_DEFINED) {
				yyerror("'%s' already defined", tzSym);
			}
		} else
			nsym = createsymbol(tzSym);

		if (nsym) {
			nsym->nValue = nPC;
			nsym->nType |= SYMF_RELOC | SYMF_DEFINED;
			nsym->pScope = NULL;
			nsym->pSection = pCurrentSection;
		}
	}
	pScope = findsymbol(tzSym, NULL);

}
/*
 * RGBAsm - SYMBOL.C - Symboltable stuff
 *
 * Export a symbol
 *
 */

void 
sym_Export(char *tzSym)
{
	if (nPass == 1) {
		/* only export symbols in pass 1 */
		struct sSymbol *nsym;

		if ((nsym = findsymbol(tzSym, 0)) == NULL)
			nsym = createsymbol(tzSym);

		if (nsym)
			nsym->nType |= SYMF_EXPORT;
	} else {
		struct sSymbol *nsym;

		if ((nsym = findsymbol(tzSym, 0)) != NULL) {
			if (nsym->nType & SYMF_DEFINED)
				return;
		}
		yyerror("'%s' not defined", tzSym);
	}

}
/*
 * RGBAsm - SYMBOL.C - Symboltable stuff
 *
 * Import a symbol
 *
 */

void 
sym_Import(char *tzSym)
{
	if (nPass == 1) {
		/* only import symbols in pass 1 */
		struct sSymbol *nsym;

		if (findsymbol(tzSym, NULL)) {
			yyerror("'%s' already defined", tzSym);
		}
		if ((nsym = createsymbol(tzSym)) != NULL)
			nsym->nType |= SYMF_IMPORT;
	}
}
/*
 * RGBAsm - SYMBOL.C - Symboltable stuff
 *
 * Globalize a symbol (export if defined, import if not)
 *
 */

void 
sym_Global(char *tzSym)
{
	if (nPass == 2) {
		/* only globalize symbols in pass 2 */
		struct sSymbol *nsym;

		nsym = findsymbol(tzSym, 0);

		if ((nsym == NULL) || ((nsym->nType & SYMF_DEFINED) == 0)) {
			if (nsym == NULL)
				nsym = createsymbol(tzSym);

			if (nsym)
				nsym->nType |= SYMF_IMPORT;
		} else {
			if (nsym)
				nsym->nType |= SYMF_EXPORT;
		}
	}
}
/*
 * RGBAsm - SYMBOL.C - Symboltable stuff
 *
 * Add a macro definition
 *
 */

void 
sym_AddMacro(char *tzSym)
{
	if ((nPass == 1)
	    || ((nPass == 2) && (sym_isDefined(tzSym) == 0))) {
		/* only add macros in pass 1 */
		struct sSymbol *nsym;

		if ((nsym = findsymbol(tzSym, NULL)) != NULL) {
			if (nsym->nType & SYMF_DEFINED) {
				yyerror("'%s' already defined", tzSym);
			}
		} else
			nsym = createsymbol(tzSym);

		if (nsym) {
			nsym->nValue = nPC;
			nsym->nType |= SYMF_MACRO | SYMF_DEFINED;
			nsym->pScope = NULL;
			nsym->ulMacroSize = ulNewMacroSize;
			nsym->pMacro = tzNewMacro;
		}
	}
}
/*
 * RGBAsm - SYMBOL.C - Symboltable stuff
 *
 * Prepare for pass #1
 *
 */

void 
sym_PrepPass1(void)
{
	sym_Init();
}
/*
 * RGBAsm - SYMBOL.C - Symboltable stuff
 *
 * Prepare for pass #2
 *
 */

void 
sym_PrepPass2(void)
{
	SLONG i;

	for (i = 0; i < HASHSIZE; i += 1) {
		struct sSymbol **ppSym = &(tHashedSymbols[i]);

		while (*ppSym) {
			if ((*ppSym)->
			    nType & (SYMF_SET | SYMF_STRING | SYMF_EQU)) {
				struct sSymbol *pTemp;

				pTemp = (*ppSym)->pNext;
				free(*ppSym);
				*ppSym = pTemp;
			} else
				ppSym = &((*ppSym)->pNext);
		}
	}
	pScope = NULL;
	pPCSymbol->nValue = 0;

	sym_AddString("__TIME__", SavedTIME);
	sym_AddString("__DATE__", SavedDATE);
	sym_AddSet("_RS", 0);

	sym_AddEqu("_NARG", 0);
	p_NARGSymbol = findsymbol("_NARG", NULL);
	p_NARGSymbol->Callback = Callback_NARG;
}
/*
 * RGBAsm - SYMBOL.C - Symboltable stuff
 *
 * Initialise the symboltable
 *
 */

void 
sym_Init(void)
{
	SLONG i;
	time_t tod;

	for (i = 0; i < MAXMACROARGS; i += 1) {
		currentmacroargs[i] = NULL;
		newmacroargs[i] = NULL;
	}

	for (i = 0; i < HASHSIZE; i += 1)
		tHashedSymbols[i] = NULL;

	sym_AddReloc("@");
	pPCSymbol = findsymbol("@", NULL);
	sym_AddEqu("_NARG", 0);
	p_NARGSymbol = findsymbol("_NARG", NULL);
	p_NARGSymbol->Callback = Callback_NARG;

	sym_AddSet("_RS", 0);

	if (time(&tod) != -1) {
		struct tm *tptr;

		tptr = localtime(&tod);
		strftime(SavedTIME, sizeof(SavedTIME), "%H:%M:%S", tptr);
		strftime(SavedDATE, sizeof(SavedDATE), "%d %B %Y", tptr);
		sym_AddString("__TIME__", SavedTIME);
		sym_AddString("__DATE__", SavedDATE);
	}
	pScope = NULL;

	math_DefinePI();

}
/*
 * RGBAsm - SYMBOL.C - Symboltable stuff
 *
 * DEBUG: Print the symbol table
 *
 */

void 
sym_PrintSymbolTable(void)
{
	ULONG i;

	for (i = 0; i < HASHSIZE; i += 1) {
		struct sSymbol *sym = tHashedSymbols[i];

		if (sym != NULL)
			printf("\nHashTable #%ld:\n", i);

		while (sym != NULL) {
			if (sym->nType & SYMF_LOCAL)
				printf("LOCAL : '%s%s' - %08lX\n",
				    sym->pScope->tzName, sym->tzName,
				    getvaluefield(sym));
			else if (sym->nType & (SYMF_MACRO | SYMF_STRING)) {
				ULONG i = 0;

				printf("MACRO : '%s'\n\"", sym->tzName);
				while (i < sym->ulMacroSize) {
					if (sym->pMacro[i] == '\n') {
						printf("\n");
						i += 1;
					} else
						printf("%c", sym->pMacro[i++]);
				}
				printf("\"\n");
			} else if (sym->nType & SYMF_EXPORT)
				printf("EXPORT: '%s' - %08lX\n", sym->tzName,
				    getvaluefield(sym));
			else if (sym->nType & SYMF_IMPORT)
				printf("IMPORT: '%s'\n", sym->tzName);
			else if (sym->nType & SYMF_EQU)
				printf("EQU   : '%s' - %08lX\n", sym->tzName,
				    getvaluefield(sym));
			else if (sym->nType & SYMF_SET)
				printf("SET   : '%s' - %08lX\n", sym->tzName,
				    getvaluefield(sym));
			else
				printf("SYMBOL: '%s' - %08lX\n", sym->tzName,
				    getvaluefield(sym));

			sym = sym->pNext;
		}
	}
}
/*
 * RGBAsm - SYMBOL.C - Symboltable stuff
 *
 * DEBUG: Dump the macroargs
 *
 */

void 
sym_DumpMacroArgs(void)
{
	ULONG i;

	for (i = 0; i < MAXMACROARGS; i += 1)
		printf("CurrentArg%ld: %s\n", i + 1, currentmacroargs[i]);
}<|MERGE_RESOLUTION|>--- conflicted
+++ resolved
@@ -5,11 +5,8 @@
  *
  */
 
-<<<<<<< HEAD
 #define _XOPEN_SOURCE 500
-=======
 #include <assert.h>
->>>>>>> 25efb007
 #include <stdio.h>
 #include <string.h>
 #include <time.h>
