// SPDX-License-Identifier: MIT

#include "asm/lexer.hpp"
#include <sys/stat.h>
#include <sys/types.h>

#include <algorithm>
#include <ctype.h>
#include <errno.h>
#include <fcntl.h>
#include <inttypes.h>
#include <limits.h>
#include <math.h>
#include <stdio.h>
#include <stdlib.h>
#include <string.h>
#include <unordered_map>
#ifndef _MSC_VER
	#include <unistd.h>
#endif

#include "helpers.hpp"
#include "util.hpp"

#include "asm/fixpoint.hpp"
#include "asm/format.hpp"
#include "asm/fstack.hpp"
#include "asm/macro.hpp"
#include "asm/main.hpp"
#include "asm/rpn.hpp"
#include "asm/symbol.hpp"
#include "asm/warning.hpp"
// Include this last so it gets all type & constant definitions
#include "parser.hpp" // For token definitions, generated from parser.y

// Neither MSVC nor MinGW provide `mmap`
#if defined(_MSC_VER) || defined(__MINGW32__)
// clang-format off: maintain `include` order
	#define WIN32_LEAN_AND_MEAN // Include less from `windows.h`
	#include <windows.h>   // target architecture
// clang-format on
	#include <fileapi.h>   // CreateFileA
	#include <handleapi.h> // CloseHandle
	#include <memoryapi.h> // MapViewOfFile
	#include <winbase.h>   // CreateFileMappingA

static char *mapFile(int fd, std::string const &path, size_t) {
	void *mappingAddr = nullptr;
	if (HANDLE file = CreateFileA(
	        path.c_str(),
	        GENERIC_READ,
	        FILE_SHARE_READ,
	        nullptr,
	        OPEN_EXISTING,
	        FILE_FLAG_POSIX_SEMANTICS | FILE_FLAG_RANDOM_ACCESS,
	        nullptr
	    );
	    file != INVALID_HANDLE_VALUE) {
		if (HANDLE mappingObj = CreateFileMappingA(file, nullptr, PAGE_READONLY, 0, 0, nullptr);
		    mappingObj != INVALID_HANDLE_VALUE) {
			mappingAddr = MapViewOfFile(mappingObj, FILE_MAP_READ, 0, 0, 0);
			CloseHandle(mappingObj);
		}
		CloseHandle(file);
	}
	return static_cast<char *>(mappingAddr);
}

struct FileUnmapDeleter {
	FileUnmapDeleter(size_t) {}

	void operator()(char *mappingAddr) { UnmapViewOfFile(mappingAddr); }
};

#else // defined(_MSC_VER) || defined(__MINGW32__)
	#include <sys/mman.h>

static char *mapFile(int fd, std::string const &path, size_t size) {
	void *mappingAddr = mmap(nullptr, size, PROT_READ, MAP_PRIVATE, fd, 0);
	// LCOV_EXCL_START
	if (mappingAddr == MAP_FAILED && errno == ENOTSUP) {
		// The implementation may not support MAP_PRIVATE; try again with MAP_SHARED
		// instead, offering, I believe, weaker guarantees about external modifications to
		// the file while reading it. That's still better than not opening it at all, though.
		if (verbose) {
			printf("mmap(%s, MAP_PRIVATE) failed, retrying with MAP_SHARED\n", path.c_str());
		}
		mappingAddr = mmap(nullptr, size, PROT_READ, MAP_SHARED, fd, 0);
	}
	// LCOV_EXCL_STOP
	return mappingAddr != MAP_FAILED ? static_cast<char *>(mappingAddr) : nullptr;
}

struct FileUnmapDeleter {
	size_t mappingSize;

	FileUnmapDeleter(size_t mappingSize_) : mappingSize(mappingSize_) {}

	void operator()(char *mappingAddr) { munmap(mappingAddr, mappingSize); }
};

#endif // !( defined(_MSC_VER) || defined(__MINGW32__) )

using namespace std::literals;

// Bison 3.6 changed token "types" to "kinds"; cast to int for simple compatibility
#define T_(name) static_cast<int>(yy::parser::token::name)

struct Token {
	int type;
	Either<uint32_t, std::string> value;

	Token() : type(T_(NUMBER)), value() {}
	Token(int type_) : type(type_), value() {}
	Token(int type_, uint32_t value_) : type(type_), value(value_) {}
	Token(int type_, std::string const &value_) : type(type_), value(value_) {}
	Token(int type_, std::string &&value_) : type(type_), value(value_) {}
};

struct CaseInsensitive {
	// FNV-1a hash of an uppercased string
	size_t operator()(std::string const &str) const {
		size_t hash = 0x811C9DC5;

		for (char const &c : str) {
			hash = (hash ^ toupper(c)) * 16777619;
		}
		return hash;
	}

	// Compare two strings without case-sensitivity (by converting to uppercase)
	bool operator()(std::string const &str1, std::string const &str2) const {
		return std::equal(RANGE(str1), RANGE(str2), [](char c1, char c2) {
			return toupper(c1) == toupper(c2);
		});
	}
};

// This map lists all RGBASM keywords which `yylex_NORMAL` lexes as identifiers.
// All non-identifier tokens are lexed separately.
static std::unordered_map<std::string, int, CaseInsensitive, CaseInsensitive> keywordDict = {
    {"ADC",           T_(SM83_ADC)         },
    {"ADD",           T_(SM83_ADD)         },
    {"AND",           T_(SM83_AND)         },
    {"BIT",           T_(SM83_BIT)         },
    {"CALL",          T_(SM83_CALL)        },
    {"CCF",           T_(SM83_CCF)         },
    {"CPL",           T_(SM83_CPL)         },
    {"CP",            T_(SM83_CP)          },
    {"DAA",           T_(SM83_DAA)         },
    {"DEC",           T_(SM83_DEC)         },
    {"DI",            T_(SM83_DI)          },
    {"EI",            T_(SM83_EI)          },
    {"HALT",          T_(SM83_HALT)        },
    {"INC",           T_(SM83_INC)         },
    {"JP",            T_(SM83_JP)          },
    {"JR",            T_(SM83_JR)          },
    {"LD",            T_(SM83_LD)          },
    {"LDI",           T_(SM83_LDI)         },
    {"LDD",           T_(SM83_LDD)         },
    {"LDIO",          T_(SM83_LDH)         },
    {"LDH",           T_(SM83_LDH)         },
    {"NOP",           T_(SM83_NOP)         },
    {"OR",            T_(SM83_OR)          },
    {"POP",           T_(SM83_POP)         },
    {"PUSH",          T_(SM83_PUSH)        },
    {"RES",           T_(SM83_RES)         },
    {"RETI",          T_(SM83_RETI)        },
    {"RET",           T_(SM83_RET)         },
    {"RLCA",          T_(SM83_RLCA)        },
    {"RLC",           T_(SM83_RLC)         },
    {"RLA",           T_(SM83_RLA)         },
    {"RL",            T_(SM83_RL)          },
    {"RRC",           T_(SM83_RRC)         },
    {"RRCA",          T_(SM83_RRCA)        },
    {"RRA",           T_(SM83_RRA)         },
    {"RR",            T_(SM83_RR)          },
    {"RST",           T_(SM83_RST)         },
    {"SBC",           T_(SM83_SBC)         },
    {"SCF",           T_(SM83_SCF)         },
    {"SET",           T_(SM83_SET)         },
    {"SLA",           T_(SM83_SLA)         },
    {"SRA",           T_(SM83_SRA)         },
    {"SRL",           T_(SM83_SRL)         },
    {"STOP",          T_(SM83_STOP)        },
    {"SUB",           T_(SM83_SUB)         },
    {"SWAP",          T_(SM83_SWAP)        },
    {"XOR",           T_(SM83_XOR)         },

    {"NZ",            T_(CC_NZ)            },
    {"Z",             T_(CC_Z)             },
    {"NC",            T_(CC_NC)            },
    // There is no `T_(CC_C)`; it's handled before as `T_(TOKEN_C)`

    {"AF",            T_(MODE_AF)          },
    {"BC",            T_(MODE_BC)          },
    {"DE",            T_(MODE_DE)          },
    {"HL",            T_(MODE_HL)          },
    {"SP",            T_(MODE_SP)          },
    {"HLD",           T_(MODE_HL_DEC)      },
    {"HLI",           T_(MODE_HL_INC)      },

    {"A",             T_(TOKEN_A)          },
    {"B",             T_(TOKEN_B)          },
    {"C",             T_(TOKEN_C)          },
    {"D",             T_(TOKEN_D)          },
    {"E",             T_(TOKEN_E)          },
    {"H",             T_(TOKEN_H)          },
    {"L",             T_(TOKEN_L)          },

    {"DEF",           T_(OP_DEF)           },

    {"FRAGMENT",      T_(POP_FRAGMENT)     },
    {"BANK",          T_(OP_BANK)          },
    {"ALIGN",         T_(POP_ALIGN)        },

    {"SIZEOF",        T_(OP_SIZEOF)        },
    {"STARTOF",       T_(OP_STARTOF)       },

    {"ROUND",         T_(OP_ROUND)         },
    {"CEIL",          T_(OP_CEIL)          },
    {"FLOOR",         T_(OP_FLOOR)         },
    {"DIV",           T_(OP_FDIV)          },
    {"MUL",           T_(OP_FMUL)          },
    {"FMOD",          T_(OP_FMOD)          },
    {"POW",           T_(OP_POW)           },
    {"LOG",           T_(OP_LOG)           },
    {"SIN",           T_(OP_SIN)           },
    {"COS",           T_(OP_COS)           },
    {"TAN",           T_(OP_TAN)           },
    {"ASIN",          T_(OP_ASIN)          },
    {"ACOS",          T_(OP_ACOS)          },
    {"ATAN",          T_(OP_ATAN)          },
    {"ATAN2",         T_(OP_ATAN2)         },

    {"HIGH",          T_(OP_HIGH)          },
    {"LOW",           T_(OP_LOW)           },
    {"ISCONST",       T_(OP_ISCONST)       },

    {"BITWIDTH",      T_(OP_BITWIDTH)      },
    {"TZCOUNT",       T_(OP_TZCOUNT)       },

    {"STRCAT",        T_(OP_STRCAT)        },
    {"STRCHAR",       T_(OP_STRCHAR)       },
    {"STRCMP",        T_(OP_STRCMP)        },
    {"STRFIND",       T_(OP_STRFIND)       },
    {"STRFMT",        T_(OP_STRFMT)        },
    {"STRIN",         T_(OP_STRIN)         },
    {"STRLEN",        T_(OP_STRLEN)        },
    {"STRLWR",        T_(OP_STRLWR)        },
    {"STRRFIND",      T_(OP_STRRFIND)      },
    {"STRRIN",        T_(OP_STRRIN)        },
    {"STRRPL",        T_(OP_STRRPL)        },
    {"STRSLICE",      T_(OP_STRSLICE)      },
    {"STRSUB",        T_(OP_STRSUB)        },
    {"STRUPR",        T_(OP_STRUPR)        },

    {"CHARCMP",       T_(OP_CHARCMP)       },
    {"CHARLEN",       T_(OP_CHARLEN)       },
    {"CHARSIZE",      T_(OP_CHARSIZE)      },
    {"CHARSUB",       T_(OP_CHARSUB)       },
    {"INCHARMAP",     T_(OP_INCHARMAP)     },
    {"REVCHAR",       T_(OP_REVCHAR)       },

    {"INCLUDE",       T_(POP_INCLUDE)      },
    {"PRINT",         T_(POP_PRINT)        },
    {"PRINTLN",       T_(POP_PRINTLN)      },
    {"EXPORT",        T_(POP_EXPORT)       },
    {"DS",            T_(POP_DS)           },
    {"DB",            T_(POP_DB)           },
    {"DW",            T_(POP_DW)           },
    {"DL",            T_(POP_DL)           },
    {"SECTION",       T_(POP_SECTION)      },
    {"ENDSECTION",    T_(POP_ENDSECTION)   },
    {"PURGE",         T_(POP_PURGE)        },

    {"RSRESET",       T_(POP_RSRESET)      },
    {"RSSET",         T_(POP_RSSET)        },

    {"INCBIN",        T_(POP_INCBIN)       },
    {"CHARMAP",       T_(POP_CHARMAP)      },
    {"NEWCHARMAP",    T_(POP_NEWCHARMAP)   },
    {"SETCHARMAP",    T_(POP_SETCHARMAP)   },
    {"PUSHC",         T_(POP_PUSHC)        },
    {"POPC",          T_(POP_POPC)         },

    {"FAIL",          T_(POP_FAIL)         },
    {"WARN",          T_(POP_WARN)         },
    {"FATAL",         T_(POP_FATAL)        },
    {"ASSERT",        T_(POP_ASSERT)       },
    {"STATIC_ASSERT", T_(POP_STATIC_ASSERT)},

    {"MACRO",         T_(POP_MACRO)        },
    {"ENDM",          T_(POP_ENDM)         },
    {"SHIFT",         T_(POP_SHIFT)        },

    {"REPT",          T_(POP_REPT)         },
    {"FOR",           T_(POP_FOR)          },
    {"ENDR",          T_(POP_ENDR)         },
    {"BREAK",         T_(POP_BREAK)        },

    {"LOAD",          T_(POP_LOAD)         },
    {"ENDL",          T_(POP_ENDL)         },

    {"IF",            T_(POP_IF)           },
    {"ELSE",          T_(POP_ELSE)         },
    {"ELIF",          T_(POP_ELIF)         },
    {"ENDC",          T_(POP_ENDC)         },

    {"UNION",         T_(POP_UNION)        },
    {"NEXTU",         T_(POP_NEXTU)        },
    {"ENDU",          T_(POP_ENDU)         },

    {"WRAM0",         T_(SECT_WRAM0)       },
    {"VRAM",          T_(SECT_VRAM)        },
    {"ROMX",          T_(SECT_ROMX)        },
    {"ROM0",          T_(SECT_ROM0)        },
    {"HRAM",          T_(SECT_HRAM)        },
    {"WRAMX",         T_(SECT_WRAMX)       },
    {"SRAM",          T_(SECT_SRAM)        },
    {"OAM",           T_(SECT_OAM)         },

    {"RB",            T_(POP_RB)           },
    {"RW",            T_(POP_RW)           },
    // There is no `T_(POP_RL)`; it's handled before as `T_(SM83_RL)`

    {"EQU",           T_(POP_EQU)          },
    {"EQUS",          T_(POP_EQUS)         },
    {"REDEF",         T_(POP_REDEF)        },

    {"PUSHS",         T_(POP_PUSHS)        },
    {"POPS",          T_(POP_POPS)         },
    {"PUSHO",         T_(POP_PUSHO)        },
    {"POPO",          T_(POP_POPO)         },

    {"OPT",           T_(POP_OPT)          },
};

static auto ldio = keywordDict.find("LDIO");

static bool isWhitespace(int c) {
	return c == ' ' || c == '\t';
}

static LexerState *lexerState = nullptr;
static LexerState *lexerStateEOL = nullptr;

bool lexer_AtTopLevel() {
	return lexerState == nullptr;
}

void LexerState::clear(uint32_t lineNo_) {
	mode = LEXER_NORMAL;
	atLineStart = true;
	lastToken = T_(YYEOF);

	ifStack.clear();

	capturing = false;
	captureBuf = nullptr;

	disableMacroArgs = false;
	disableInterpolation = false;
	macroArgScanDistance = 0;
	expandStrings = true;

	expansions.clear();

	lineNo = lineNo_; // Will be incremented at next line start
}

static void nextLine() {
	lexerState->lineNo++;
}

uint32_t lexer_GetIFDepth() {
	return lexerState->ifStack.size();
}

void lexer_IncIFDepth() {
	lexerState->ifStack.push_front({.ranIfBlock = false, .reachedElseBlock = false});
}

void lexer_DecIFDepth() {
	if (lexerState->ifStack.empty()) {
		fatalerror("Found ENDC outside of an IF construct\n");
	}

	lexerState->ifStack.pop_front();
}

bool lexer_RanIFBlock() {
	return lexerState->ifStack.front().ranIfBlock;
}

bool lexer_ReachedELSEBlock() {
	return lexerState->ifStack.front().reachedElseBlock;
}

void lexer_RunIFBlock() {
	lexerState->ifStack.front().ranIfBlock = true;
}

void lexer_ReachELSEBlock() {
	lexerState->ifStack.front().reachedElseBlock = true;
}

void LexerState::setAsCurrentState() {
	lexerState = this;
}

bool LexerState::setFileAsNextState(std::string const &filePath, bool updateStateNow) {
	if (filePath == "-") {
		path = "<stdin>";
		content.emplace<BufferedContent>(STDIN_FILENO);
		// LCOV_EXCL_START
		if (verbose) {
			printf("Opening stdin\n");
		}
		// LCOV_EXCL_STOP
	} else {
		struct stat statBuf;
		if (stat(filePath.c_str(), &statBuf) != 0) {
			// LCOV_EXCL_START
			error("Failed to stat file \"%s\": %s\n", filePath.c_str(), strerror(errno));
			return false;
			// LCOV_EXCL_STOP
		}
		path = filePath;

		int fd = open(path.c_str(), O_RDONLY);
		if (fd < 0) {
			// LCOV_EXCL_START
			error("Failed to open file \"%s\": %s\n", path.c_str(), strerror(errno));
			return false;
			// LCOV_EXCL_STOP
		}

		bool isMmapped = false;

		if (size_t size = static_cast<size_t>(statBuf.st_size); statBuf.st_size > 0) {
			// Try using `mmap` for better performance
			if (char *mappingAddr = mapFile(fd, path, size); mappingAddr != nullptr) {
				close(fd);
				content.emplace<ViewedContent>(
				    std::shared_ptr<char[]>(mappingAddr, FileUnmapDeleter(size)), size
				);
				// LCOV_EXCL_START
				if (verbose) {
					printf("File \"%s\" is mmap()ped\n", path.c_str());
				}
				// LCOV_EXCL_STOP
				isMmapped = true;
			}
		}

		if (!isMmapped) {
			// Sometimes mmap() fails or isn't available, so have a fallback
			content.emplace<BufferedContent>(fd);
			// LCOV_EXCL_START
			if (verbose) {
				if (statBuf.st_size == 0) {
					printf("File \"%s\" is empty\n", path.c_str());
				} else {
					printf(
					    "File \"%s\" is opened; errno reports: %s\n", path.c_str(), strerror(errno)
					);
				}
			}
			// LCOV_EXCL_STOP
		}
	}

	clear(0);
	if (updateStateNow) {
		lexerState = this;
	} else {
		lexerStateEOL = this;
	}
	return true;
}

void LexerState::setViewAsNextState(char const *name, ContentSpan const &span, uint32_t lineNo_) {
	path = name; // Used to report read errors in `.peek()`
	content.emplace<ViewedContent>(span);
	clear(lineNo_);
	lexerStateEOL = this;
}

void lexer_RestartRept(uint32_t lineNo) {
	if (lexerState->content.holds<ViewedContent>()) {
		lexerState->content.get<ViewedContent>().offset = 0;
	}
	lexerState->clear(lineNo);
}

LexerState::~LexerState() {
	// A big chunk of the lexer state soundness is the file stack ("fstack").
	// Each context in the fstack has its own *unique* lexer state; thus, we always guarantee
	// that lexer states lifetimes are always properly managed, since they're handled solely
	// by the fstack... with *one* exception.
	// Assume a context is pushed on top of the fstack, and the corresponding lexer state gets
	// scheduled at EOF; `lexerStateEOL` thus becomes a (weak) ref to that lexer state...
	// It has been possible, due to a bug, that the corresponding fstack context gets popped
	// before EOL, deleting the associated state... but it would still be switched to at EOL.
	// This assumption checks that this doesn't happen again.
	// It could be argued that deleting a state that's scheduled for EOF could simply clear
	// `lexerStateEOL`, but there's currently no situation in which this should happen.
	assume(this != lexerStateEOL);
}

bool Expansion::advance() {
	assume(offset <= size());
	offset++;
	return offset > size();
}

BufferedContent::~BufferedContent() {
	close(fd);
}

void BufferedContent::advance() {
	assume(offset < std::size(buf));
	offset++;
	if (offset == std::size(buf)) {
		offset = 0; // Wrap around if necessary
	}
	if (size > 0) {
		size--;
	}
}

void BufferedContent::refill() {
	size_t target = std::size(buf) - size; // Aim: making the buf full

	// Compute the index we'll start writing to
	size_t startIndex = (offset + size) % std::size(buf);

	// If the range to fill passes over the buffer wrapping point, we need two reads
	if (startIndex + target > std::size(buf)) {
		size_t nbExpectedChars = std::size(buf) - startIndex;
		size_t nbReadChars = readMore(startIndex, nbExpectedChars);

		startIndex += nbReadChars;
		if (startIndex == std::size(buf)) {
			startIndex = 0;
		}

		// If the read was incomplete, don't perform a second read
		target -= nbReadChars;
		if (nbReadChars < nbExpectedChars) {
			target = 0;
		}
	}
	if (target != 0) {
		readMore(startIndex, target);
	}
}

size_t BufferedContent::readMore(size_t startIndex, size_t nbChars) {
	// This buffer overflow made me lose WEEKS of my life. Never again.
	assume(startIndex + nbChars <= std::size(buf));
	ssize_t nbReadChars = read(fd, &buf[startIndex], nbChars);

	if (nbReadChars == -1) {
		// LCOV_EXCL_START
		fatalerror("Error while reading \"%s\": %s\n", lexerState->path.c_str(), strerror(errno));
		// LCOV_EXCL_STOP
	}

	size += nbReadChars;

	// `nbReadChars` cannot be negative, so it's fine to cast to `size_t`
	return static_cast<size_t>(nbReadChars);
}

void lexer_SetMode(LexerMode mode) {
	lexerState->mode = mode;
}

void lexer_ToggleStringExpansion(bool enable) {
	lexerState->expandStrings = enable;
}

// Functions for the actual lexer to obtain characters

static void beginExpansion(std::shared_ptr<std::string> str, std::optional<std::string> name) {
	if (name) {
		lexer_CheckRecursionDepth();
	}

	// Do not expand empty strings
	if (str->empty()) {
		return;
	}

	lexerState->expansions.push_front({.name = name, .contents = str, .offset = 0});
}

void lexer_CheckRecursionDepth() {
	if (lexerState->expansions.size() > maxRecursionDepth + 1) {
		fatalerror("Recursion limit (%zu) exceeded\n", maxRecursionDepth);
	}
}

static bool isMacroChar(char c) {
	return c == '@' || c == '#' || c == '<' || (c >= '1' && c <= '9');
}

// forward declarations for readBracketedMacroArgNum
static int peek();
static void shiftChar();
<<<<<<< HEAD
static uint32_t readDecimalNumber(int initial);
static bool startsIdentifier(int c);
static bool continuesIdentifier(int c);
=======
static uint32_t readNumber(int radix, uint32_t baseValue);
>>>>>>> 126b1e57

static uint32_t readBracketedMacroArgNum() {
	bool disableMacroArgs = lexerState->disableMacroArgs;
	bool disableInterpolation = lexerState->disableInterpolation;
	lexerState->disableMacroArgs = false;
	lexerState->disableInterpolation = false;
	Defer restoreExpansions{[&] {
		lexerState->disableMacroArgs = disableMacroArgs;
		lexerState->disableInterpolation = disableInterpolation;
	}};

	int32_t num = 0;
	int c = peek();
	bool empty = false;
	bool symbolError = false;
	bool negative = c == '-';

	if (negative) {
		shiftChar();
		c = peek();
	}

	if (c >= '0' && c <= '9') {
		uint32_t n = readDecimalNumber(0);
		if (n > INT32_MAX) {
			error("Number in bracketed macro argument is too large\n");
			return 0;
		}
		num = negative ? -n : static_cast<int32_t>(n);
	} else if (startsIdentifier(c) || c == '#') {
		if (c == '#') {
			shiftChar();
			c = peek();
			if (!startsIdentifier(c)) {
				error("Empty raw symbol in bracketed macro argument\n");
				return 0;
			}
		}

		std::string symName;

		for (; continuesIdentifier(c); c = peek()) {
			symName += c;
			shiftChar();
		}

		Symbol const *sym = sym_FindScopedValidSymbol(symName);

		if (!sym) {
			if (sym_IsPurgedScoped(symName)) {
				error("Bracketed symbol \"%s\" does not exist; it was purged\n", symName.c_str());
			} else {
				error("Bracketed symbol \"%s\" does not exist\n", symName.c_str());
			}
			num = 0;
			symbolError = true;
		} else if (!sym->isNumeric()) {
			error("Bracketed symbol \"%s\" is not numeric\n", symName.c_str());
			num = 0;
			symbolError = true;
		} else {
			num = static_cast<int32_t>(sym->getConstantValue());
		}
	} else {
		empty = true;
	}

	c = peek();
	shiftChar();
	if (c != '>') {
		error("Invalid character in bracketed macro argument %s\n", printChar(c));
		return 0;
	} else if (empty) {
		error("Empty bracketed macro argument\n");
		return 0;
	} else if (num == 0 && !symbolError) {
		error("Invalid bracketed macro argument '\\<0>'\n");
		return 0;
	} else {
		return num;
	}
}

static std::shared_ptr<std::string> readMacroArg(char name) {
	if (name == '@') {
		auto str = fstk_GetUniqueIDStr();
		if (!str) {
			error("'\\@' cannot be used outside of a macro or REPT/FOR block\n");
		}
		return str;
	} else if (name == '#') {
		MacroArgs *macroArgs = fstk_GetCurrentMacroArgs();
		if (!macroArgs) {
			error("'\\#' cannot be used outside of a macro\n");
			return nullptr;
		}

		auto str = macroArgs->getAllArgs();
		assume(str); // '\#' should always be defined (at least as an empty string)
		return str;
	} else if (name == '<') {
		int32_t num = readBracketedMacroArgNum();
		if (num == 0) {
			// The error was already reported by `readBracketedMacroArgNum`.
			return nullptr;
		}

		MacroArgs *macroArgs = fstk_GetCurrentMacroArgs();
		if (!macroArgs) {
			error("'\\<%" PRIu32 ">' cannot be used outside of a macro\n", num);
			return nullptr;
		}

		auto str = macroArgs->getArg(num);
		if (!str) {
			error("Macro argument '\\<%" PRId32 ">' not defined\n", num);
		}
		return str;
	} else {
		assume(name >= '1' && name <= '9');

		MacroArgs *macroArgs = fstk_GetCurrentMacroArgs();
		if (!macroArgs) {
			error("'\\%c' cannot be used outside of a macro\n", name);
			return nullptr;
		}

		auto str = macroArgs->getArg(name - '0');
		if (!str) {
			error("Macro argument '\\%c' not defined\n", name);
		}
		return str;
	}
}

int LexerState::peekChar() {
	// This is `.peekCharAhead()` modified for zero lookahead distance
	for (Expansion &exp : expansions) {
		if (exp.offset < exp.size()) {
			return static_cast<uint8_t>((*exp.contents)[exp.offset]);
		}
	}

	if (content.holds<ViewedContent>()) {
		auto &view = content.get<ViewedContent>();
		if (view.offset < view.span.size) {
			return static_cast<uint8_t>(view.span.ptr[view.offset]);
		}
	} else {
		auto &cbuf = content.get<BufferedContent>();
		if (cbuf.size == 0) {
			cbuf.refill();
		}
		assume(cbuf.offset < std::size(cbuf.buf));
		if (cbuf.size > 0) {
			return static_cast<uint8_t>(cbuf.buf[cbuf.offset]);
		}
	}

	// If there aren't enough chars, give up
	return EOF;
}

int LexerState::peekCharAhead() {
	// We only need one character of lookahead, for macro arguments
	uint8_t distance = 1;

	for (Expansion &exp : expansions) {
		// An expansion that has reached its end will have `exp.offset` == `exp.size()`,
		// and `.peekCharAhead()` will continue with its parent
		assume(exp.offset <= exp.size());
		if (exp.offset + distance < exp.size()) {
			// Macro args can't be recursive, since `peek()` marks them as scanned, so
			// this is a failsafe that (as far as I can tell) won't ever actually run.
			return static_cast<uint8_t>((*exp.contents)[exp.offset + distance]); // LCOV_EXCL_LINE
		}
		distance -= exp.size() - exp.offset;
	}

	if (content.holds<ViewedContent>()) {
		auto &view = content.get<ViewedContent>();
		if (view.offset + distance < view.span.size) {
			return static_cast<uint8_t>(view.span.ptr[view.offset + distance]);
		}
	} else {
		auto &cbuf = content.get<BufferedContent>();
		assume(distance < std::size(cbuf.buf));
		if (cbuf.size <= distance) {
			cbuf.refill();
		}
		if (cbuf.size > distance) {
			return static_cast<uint8_t>(cbuf.buf[(cbuf.offset + distance) % std::size(cbuf.buf)]);
		}
	}

	// If there aren't enough chars, give up
	return EOF;
}

// forward declarations for peek
static void shiftChar();
static std::shared_ptr<std::string> readInterpolation(size_t depth);

static int peek() {
	int c = lexerState->peekChar();

	if (lexerState->macroArgScanDistance > 0) {
		return c;
	}

	lexerState->macroArgScanDistance++; // Do not consider again

	if (c == '\\' && !lexerState->disableMacroArgs) {
		// If character is a backslash, check for a macro arg
		lexerState->macroArgScanDistance++;
		c = lexerState->peekCharAhead();
		if (isMacroChar(c)) {
			shiftChar();
			shiftChar();

			std::shared_ptr<std::string> str = readMacroArg(c);
			// If the macro arg is invalid or an empty string, it cannot be expanded,
			// so skip it and keep peeking.
			if (!str || str->empty()) {
				return peek();
			}

			beginExpansion(str, std::nullopt);

			// Assuming macro args can't be recursive (I'll be damned if a way
			// is found...), then we mark the entire macro arg as scanned.
			lexerState->macroArgScanDistance += str->length();

			c = str->front();
		} else {
			c = '\\';
		}
	} else if (c == '{' && !lexerState->disableInterpolation) {
		// If character is an open brace, do symbol interpolation
		shiftChar();
		if (auto str = readInterpolation(0); str) {
			beginExpansion(str, *str);
		}
		return peek();
	}

	return c;
}

static void shiftChar() {
	if (lexerState->capturing) {
		if (lexerState->captureBuf) {
			lexerState->captureBuf->push_back(peek());
		}
		lexerState->captureSize++;
	}

	lexerState->macroArgScanDistance--;

	for (;;) {
		if (!lexerState->expansions.empty()) {
			// Advance within the current expansion
			if (Expansion &exp = lexerState->expansions.front(); exp.advance()) {
				// When advancing would go past an expansion's end,
				// move up to its parent and try again to advance
				lexerState->expansions.pop_front();
				continue;
			}
		} else {
			// Advance within the file contents
			if (lexerState->content.holds<ViewedContent>()) {
				lexerState->content.get<ViewedContent>().offset++;
			} else {
				lexerState->content.get<BufferedContent>().advance();
			}
		}
		return;
	}
}

static int nextChar() {
	int c = peek();

	// If not at EOF, advance read position
	if (c != EOF) {
		shiftChar();
	}
	return c;
}

static void handleCRLF(int c) {
	if (c == '\r' && peek() == '\n') {
		shiftChar();
	}
}

static auto scopedDisableExpansions() {
	lexerState->disableMacroArgs = true;
	lexerState->disableInterpolation = true;
	return Defer{[&] {
		lexerState->disableMacroArgs = false;
		lexerState->disableInterpolation = false;
	}};
}

// "Services" provided by the lexer to the rest of the program

uint32_t lexer_GetLineNo() {
	return lexerState->lineNo;
}

void lexer_DumpStringExpansions() {
	if (!lexerState) {
		return;
	}

	for (Expansion &exp : lexerState->expansions) {
		// Only register EQUS expansions, not string args
		if (exp.name) {
			fprintf(stderr, "while expanding symbol \"%s\"\n", exp.name->c_str());
		}
	}
}

// Functions to discard non-tokenized characters

static void discardBlockComment() {
	Defer reenableExpansions = scopedDisableExpansions();
	for (;;) {
		int c = nextChar();

		switch (c) {
		case EOF:
			error("Unterminated block comment\n");
			return;
		case '\r':
			handleCRLF(c);
			[[fallthrough]];
		case '\n':
			if (lexerState->expansions.empty()) {
				nextLine();
			}
			continue;
		case '/':
			if (peek() == '*') {
				warning(WARNING_NESTED_COMMENT, "/* in block comment\n");
			}
			continue;
		case '*':
			if (peek() == '/') {
				shiftChar();
				return;
			}
			[[fallthrough]];
		default:
			continue;
		}
	}
}

static void discardComment() {
	Defer reenableExpansions = scopedDisableExpansions();
	for (;; shiftChar()) {
		int c = peek();

		if (c == EOF || c == '\r' || c == '\n') {
			break;
		}
	}
}

static void discardLineContinuation() {
	for (;;) {
		int c = peek();

		if (isWhitespace(c)) {
			shiftChar();
		} else if (c == '\r' || c == '\n') {
			shiftChar();
			handleCRLF(c);
			if (lexerState->expansions.empty()) {
				nextLine();
			}
			break;
		} else if (c == ';') {
			discardComment();
		} else {
			error("Begun line continuation, but encountered character %s\n", printChar(c));
			break;
		}
	}
}

// Functions to read tokenizable values

static std::string readAnonLabelRef(char c) {
	uint32_t n = 0;

	// We come here having already peeked at one char, so no need to do it again
	do {
		shiftChar();
		n++;
	} while (peek() == c);

	return sym_MakeAnonLabelName(n, c == '-');
}

static uint32_t readFractionalPart(uint32_t integer) {
	uint32_t value = 0, divisor = 1;
	uint8_t precision = 0;
	enum {
		READFRACTIONALPART_DIGITS,
		READFRACTIONALPART_PRECISION,
		READFRACTIONALPART_PRECISION_DIGITS,
	} state = READFRACTIONALPART_DIGITS;

	for (;; shiftChar()) {
		int c = peek();

		if (state == READFRACTIONALPART_DIGITS) {
			if (c == '_') {
				continue;
			} else if (c == 'q' || c == 'Q') {
				state = READFRACTIONALPART_PRECISION;
				continue;
			} else if (c < '0' || c > '9') {
				break;
			}
			if (divisor > (UINT32_MAX - (c - '0')) / 10) {
				warning(WARNING_LARGE_CONSTANT, "Precision of fixed-point constant is too large\n");
				// Discard any additional digits
				shiftChar();
				while (c = peek(), (c >= '0' && c <= '9') || c == '_') {
					shiftChar();
				}
				break;
			}
			value = value * 10 + (c - '0');
			divisor *= 10;
		} else {
			if (c == '.' && state == READFRACTIONALPART_PRECISION) {
				state = READFRACTIONALPART_PRECISION_DIGITS;
				continue;
			} else if (c < '0' || c > '9') {
				break;
			}
			precision = precision * 10 + (c - '0');
		}
	}

	if (precision == 0) {
		if (state >= READFRACTIONALPART_PRECISION) {
			error("Invalid fixed-point constant, no significant digits after 'q'\n");
		}
		precision = fixPrecision;
	} else if (precision > 31) {
		error("Fixed-point constant precision must be between 1 and 31\n");
		precision = fixPrecision;
	}

	if (integer >= (1ULL << (32 - precision))) {
		warning(WARNING_LARGE_CONSTANT, "Magnitude of fixed-point constant is too large\n");
	}

	// Cast to unsigned avoids undefined overflow behavior
	uint32_t fractional =
	    static_cast<uint32_t>(round(static_cast<double>(value) / divisor * pow(2.0, precision)));

	return (integer << precision) | fractional;
}

char binDigits[2];
char gfxDigits[4];

static bool isValidDigit(char c) {
	return (c >= '0' && c <= '9') || (c >= 'A' && c <= 'Z') || (c >= 'a' && c <= 'z') || c == '.'
	       || c == '#' || c == '@';
}

static bool checkDigitErrors(char const *digits, size_t n, char const *type) {
	for (size_t i = 0; i < n; i++) {
		char c = digits[i];

		if (!isValidDigit(c)) {
			error("Invalid digit for %s constant %s\n", type, printChar(c));
			return false;
		}

		if (c >= '0' && c < static_cast<char>(n + '0') && c != static_cast<char>(i + '0')) {
			error("Changed digit for %s constant %s\n", type, printChar(c));
			return false;
		}

		for (size_t j = i + 1; j < n; j++) {
			if (c == digits[j]) {
				error("Repeated digit for %s constant %s\n", type, printChar(c));
				return false;
			}
		}
	}

	return true;
}

void lexer_SetBinDigits(char const digits[2]) {
	if (size_t n = std::size(binDigits); checkDigitErrors(digits, n, "binary")) {
		memcpy(binDigits, digits, n);
	}
}

void lexer_SetGfxDigits(char const digits[4]) {
	if (size_t n = std::size(gfxDigits); checkDigitErrors(digits, n, "graphics")) {
		memcpy(gfxDigits, digits, n);
	}
}

static uint32_t readBinaryNumber() {
	uint32_t value = 0;
	bool empty = true;

	for (;; shiftChar()) {
		int c = peek();
		int bit;

		if (c == '_' && !empty) {
			continue;
		} else if (c == '0' || c == binDigits[0]) {
			bit = 0;
		} else if (c == '1' || c == binDigits[1]) {
			bit = 1;
		} else {
			break;
		}
		if (value > (UINT32_MAX - bit) / 2) {
			warning(WARNING_LARGE_CONSTANT, "Integer constant is too large\n");
		}
		value = value * 2 + bit;

		empty = false;
	}

	if (empty) {
		error("Invalid integer constant, no digits after '%%'\n");
	}

	return value;
}

static uint32_t readOctalNumber() {
	uint32_t value = 0;
	bool empty = true;

	for (;; shiftChar()) {
		int c = peek();

		if (c == '_' && !empty) {
			continue;
		} else if (c >= '0' && c <= '7') {
			c = c - '0';
		} else {
			break;
		}

		if (value > (UINT32_MAX - c) / 8) {
			warning(WARNING_LARGE_CONSTANT, "Integer constant is too large\n");
		}
		value = value * 8 + c;

		empty = false;
	}

	if (empty) {
		error("Invalid integer constant, no digits after '&'\n");
	}

	return value;
}

static uint32_t readDecimalNumber(int initial) {
	uint32_t value = initial ? initial - '0' : 0;
	bool empty = !initial;

	for (;; shiftChar()) {
		int c = peek();

		if (c == '_' && !empty) {
			continue;
		} else if (c >= '0' && c <= '9') {
			c = c - '0';
		} else {
			break;
		}

		if (value > (UINT32_MAX - c) / 10) {
			warning(WARNING_LARGE_CONSTANT, "Integer constant is too large\n");
		}
		value = value * 10 + c;

		empty = false;
	}

	if (empty) {
		error("Invalid integer constant, no digits\n");
	}

	return value;
}

static uint32_t readHexNumber() {
	uint32_t value = 0;
	bool empty = true;

	for (;; shiftChar()) {
		int c = peek();

		if (c == '_' && !empty) {
			continue;
		} else if (c >= 'a' && c <= 'f') {
			c = c - 'a' + 10;
		} else if (c >= 'A' && c <= 'F') {
			c = c - 'A' + 10;
		} else if (c >= '0' && c <= '9') {
			c = c - '0';
		} else {
			break;
		}

		if (value > (UINT32_MAX - c) / 16) {
			warning(WARNING_LARGE_CONSTANT, "Integer constant is too large\n");
		}
		value = value * 16 + c;

		empty = false;
	}

	if (empty) {
		error("Invalid integer constant, no digits after '$'\n");
	}

	return value;
}

static uint32_t readGfxConstant() {
	uint32_t bitPlaneLower = 0, bitPlaneUpper = 0;
	uint8_t width = 0;

	for (;; shiftChar()) {
		int c = peek();
		uint32_t pixel;

		if (c == '_' && width > 0) {
			continue;
		} else if (c == '0' || c == gfxDigits[0]) {
			pixel = 0;
		} else if (c == '1' || c == gfxDigits[1]) {
			pixel = 1;
		} else if (c == '2' || c == gfxDigits[2]) {
			pixel = 2;
		} else if (c == '3' || c == gfxDigits[3]) {
			pixel = 3;
		} else {
			break;
		}

		if (width < 8) {
			bitPlaneLower = bitPlaneLower << 1 | (pixel & 1);
			bitPlaneUpper = bitPlaneUpper << 1 | (pixel >> 1);
		}
		if (width < 9) {
			width++;
		}
	}

	if (width == 0) {
		error("Invalid graphics constant, no digits after '`'\n");
	} else if (width == 9) {
		warning(
		    WARNING_LARGE_CONSTANT,
		    "Graphics constant is too long, only first 8 pixels considered\n"
		);
	}

	return bitPlaneUpper << 8 | bitPlaneLower;
}

// Functions to read identifiers and keywords

<<<<<<< HEAD
static bool startsIdentifier(int c) {
	// Anonymous labels internally start with '!'
	return (c >= 'A' && c <= 'Z') || (c >= 'a' && c <= 'z') || c == '.' || c == '_';
}

static bool continuesIdentifier(int c) {
	return startsIdentifier(c) || (c >= '0' && c <= '9') || c == '#' || c == '$' || c == '@';
}

=======
>>>>>>> 126b1e57
static Token readIdentifier(char firstChar, bool raw) {
	std::string identifier(1, firstChar);
	int tokenType = firstChar == '.' ? T_(LOCAL) : T_(SYMBOL);

	// Continue reading while the char is in the identifier charset
	for (int c = peek(); continuesIdentifier(c); c = peek()) {
		shiftChar();

		// Write the char to the identifier's name
		identifier += c;

		// If the char was a dot, the identifier is a local label
		if (c == '.') {
			tokenType = T_(LOCAL);
		}
	}

	// Attempt to check for a keyword if the identifier is not raw
	if (!raw) {
		if (auto search = keywordDict.find(identifier); search != keywordDict.end()) {
			if (search == ldio) {
				warning(WARNING_OBSOLETE, "LDIO is deprecated; use LDH\n");
			}
			return Token(search->second);
		}
	}

	// Label scopes `.` and `..` are the only nonlocal identifiers that start with a dot
	if (identifier.find_first_not_of('.') == identifier.npos) {
		tokenType = T_(SYMBOL);
	}

	return Token(tokenType, identifier);
}

// Functions to read strings

static std::shared_ptr<std::string> readInterpolation(size_t depth) {
	if (depth > maxRecursionDepth) {
		fatalerror("Recursion limit (%zu) exceeded\n", maxRecursionDepth);
	}

	std::string fmtBuf;
	FormatSpec fmt{};
	bool disableInterpolation = lexerState->disableInterpolation;

	// In a context where `lexerState->disableInterpolation` is true, `peek` will expand
	// nested interpolations itself, which can lead to stack overflow. This lets
	// `readInterpolation` handle its own nested expansions, increasing `depth` each time.
	lexerState->disableInterpolation = true;

	for (;;) {
		int c = peek();

		if (c == '{') { // Nested interpolation
			shiftChar();
			if (auto str = readInterpolation(depth + 1); str) {
				beginExpansion(str, *str);
			}
			continue; // Restart, reading from the new buffer
		} else if (c == EOF || c == '\r' || c == '\n' || c == '"') {
			error("Missing }\n");
			break;
		} else if (c == '}') {
			shiftChar();
			break;
		} else if (c == ':' && !fmt.isFinished()) { // Format spec, only once
			shiftChar();
			for (char f : fmtBuf) {
				fmt.useCharacter(f);
			}
			fmt.finishCharacters();
			if (!fmt.isValid()) {
				error("Invalid format spec '%s'\n", fmtBuf.c_str());
			}
			fmtBuf.clear(); // Now that format has been set, restart at beginning of string
		} else {
			shiftChar();
			fmtBuf += c;
		}
	}

	// Don't return before `lexerState->disableInterpolation` is reset!
	lexerState->disableInterpolation = disableInterpolation;

	if (fmtBuf.starts_with('#')) {
		// Skip a '#' raw symbol prefix, but after expanding any nested interpolations.
		fmtBuf.erase(0, 1);
	} else if (keywordDict.find(fmtBuf) != keywordDict.end()) {
		// Don't allow symbols that alias keywords without a '#' prefix.
		error(
		    "Interpolated symbol \"%s\" is a reserved keyword; add a '#' prefix to use it as a raw "
		    "symbol\n",
		    fmtBuf.c_str()
		);
		return nullptr;
	}

	Symbol const *sym = sym_FindScopedValidSymbol(fmtBuf);

	if (!sym || !sym->isDefined()) {
		if (sym_IsPurgedScoped(fmtBuf)) {
			error("Interpolated symbol \"%s\" does not exist; it was purged\n", fmtBuf.c_str());
		} else {
			error("Interpolated symbol \"%s\" does not exist\n", fmtBuf.c_str());
		}
	} else if (sym->type == SYM_EQUS) {
		auto buf = std::make_shared<std::string>();
		fmt.appendString(*buf, *sym->getEqus());
		return buf;
	} else if (sym->isNumeric()) {
		auto buf = std::make_shared<std::string>();
		fmt.appendNumber(*buf, sym->getConstantValue());
		return buf;
	} else {
		error("Interpolated symbol \"%s\" is not a numeric or string symbol\n", fmtBuf.c_str());
	}
	return nullptr;
}

static void appendEscapedString(std::string &str, std::string const &escape) {
	for (char c : escape) {
		// Escape characters that need escaping
		switch (c) {
		case '\n':
			str += "\\n";
			break;
		case '\r':
			// A literal CR in a string may get treated as a LF, so '\r' is not tested.
			// LCOV_EXCL_START
			str += "\\r";
			break;
			// LCOV_EXCL_STOP
		case '\t':
			str += "\\t";
			break;
		case '\0':
			str += "\\0";
			break;
		case '\\':
		case '"':
		case '{':
			str += '\\';
			[[fallthrough]];
		default:
			str += c;
			break;
		}
	}
}

static std::string readString(bool raw) {
	Defer reenableExpansions = scopedDisableExpansions();

	// We reach this function after reading a single quote, but we also support triple quotes
	bool multiline = false;
	if (peek() == '"') {
		shiftChar();
		if (peek() == '"') {
			// """ begins a multi-line string
			shiftChar();
			multiline = true;
		} else {
			// "" is an empty string, skip the loop
			return ""s;
		}
	}

	for (std::string str = ""s;;) {
		int c = peek();

		// '\r', '\n' or EOF ends a single-line string early
		if (c == EOF || (!multiline && (c == '\r' || c == '\n'))) {
			error("Unterminated string\n");
			return str;
		}

		// We'll be staying in the string, so we can safely consume the char
		shiftChar();

		// Handle '\r' or '\n' (in multiline strings only, already handled above otherwise)
		if (c == '\r' || c == '\n') {
			handleCRLF(c);
			nextLine();
			c = '\n';
		}

		switch (c) {
		case '"':
			if (multiline) {
				// Only """ ends a multi-line string
				if (peek() != '"') {
					break;
				}
				shiftChar();
				if (peek() != '"') {
					str += '"';
					break;
				}
				shiftChar();
			}
			return str;

		case '\\': // Character escape or macro arg
			if (raw) {
				break;
			}
			c = peek();
			switch (c) {
			case '\\':
			case '"':
			case '{':
			case '}':
				// Return that character unchanged
				shiftChar();
				break;
			case 'n':
				c = '\n';
				shiftChar();
				break;
			case 'r':
				c = '\r';
				shiftChar();
				break;
			case 't':
				c = '\t';
				shiftChar();
				break;
			case '0':
				c = '\0';
				shiftChar();
				break;

			// Line continuation
			case ' ':
			case '\t':
			case '\r':
			case '\n':
				discardLineContinuation();
				continue;

			// Macro arg
			case '@':
			case '#':
			case '1':
			case '2':
			case '3':
			case '4':
			case '5':
			case '6':
			case '7':
			case '8':
			case '9':
			case '<':
				shiftChar();
				if (auto arg = readMacroArg(c); arg) {
					str.append(*arg);
				}
				continue; // Do not copy an additional character

			case EOF: // Can't really print that one
				error("Illegal character escape at end of input\n");
				c = '\\';
				break;

			default:
				error("Illegal character escape %s\n", printChar(c));
				shiftChar();
				break;
			}
			break;

		case '{': // Symbol interpolation
			if (raw) {
				break;
			}
			// We'll be exiting the string scope, so re-enable expansions
			// (Not interpolations, since they're handled by the function itself...)
			lexerState->disableMacroArgs = false;
			if (auto interpolation = readInterpolation(0); interpolation) {
				str.append(*interpolation);
			}
			lexerState->disableMacroArgs = true;
			continue; // Do not copy an additional character

			// Regular characters will just get copied
		}

		str += c;
	}
}

static void appendStringLiteral(std::string &str, bool raw) {
	Defer reenableExpansions = scopedDisableExpansions();

	// We reach this function after reading a single quote, but we also support triple quotes
	bool multiline = false;
	str += '"';
	if (peek() == '"') {
		str += '"';
		shiftChar();
		if (peek() == '"') {
			// """ begins a multi-line string
			str += '"';
			shiftChar();
			multiline = true;
		} else {
			// "" is an empty string, skip the loop
			return;
		}
	}

	for (;;) {
		int c = peek();

		// '\r', '\n' or EOF ends a single-line string early
		if (c == EOF || (!multiline && (c == '\r' || c == '\n'))) {
			error("Unterminated string\n");
			return;
		}

		// We'll be staying in the string, so we can safely consume the char
		shiftChar();

		// Handle '\r' or '\n' (in multiline strings only, already handled above otherwise)
		if (c == '\r' || c == '\n') {
			handleCRLF(c);
			nextLine();
			c = '\n';
		}

		switch (c) {
		case '"':
			if (multiline) {
				// Only """ ends a multi-line string
				if (peek() != '"') {
					break;
				}
				str += '"';
				shiftChar();
				if (peek() != '"') {
					break;
				}
				str += '"';
				shiftChar();
			}
			str += '"';
			return;

		case '\\': // Character escape or macro arg
			if (raw) {
				break;
			}
			c = peek();
			switch (c) {
			// Character escape
			case '\\':
			case '"':
			case '{':
			case '}':
			case 'n':
			case 'r':
			case 't':
			case '0':
				// Return that character unchanged
				str += '\\';
				shiftChar();
				break;

			// Line continuation
			case ' ':
			case '\t':
			case '\r':
			case '\n':
				discardLineContinuation();
				continue;

			// Macro arg
			case '@':
			case '#':
			case '1':
			case '2':
			case '3':
			case '4':
			case '5':
			case '6':
			case '7':
			case '8':
			case '9':
			case '<': {
				shiftChar();
				if (auto arg = readMacroArg(c); arg) {
					appendEscapedString(str, *arg);
				}
				continue; // Do not copy an additional character
			}

			case EOF: // Can't really print that one
				error("Illegal character escape at end of input\n");
				c = '\\';
				break;

			default:
				error("Illegal character escape %s\n", printChar(c));
				shiftChar();
				break;
			}
			break;

		case '{': // Symbol interpolation
			if (raw) {
				break;
			}
			// We'll be exiting the string scope, so re-enable expansions
			// (Not interpolations, since they're handled by the function itself...)
			lexerState->disableMacroArgs = false;
			if (auto interpolation = readInterpolation(0); interpolation) {
				appendEscapedString(str, *interpolation);
			}
			lexerState->disableMacroArgs = true;
			continue; // Do not copy an additional character

			// Regular characters will just get copied
		}

		str += c;
	}
}

// Lexer core

static Token yylex_SKIP_TO_ENDC(); // forward declaration for yylex_NORMAL

// Must stay in sync with the `switch` in `yylex_NORMAL`!
static bool isGarbageCharacter(int c) {
	return c != EOF && !continuesIdentifier(c)
	       && (c == '\0' || !strchr("; \t~[](),+-*/|^=!<>:&%`\"\r\n\\", c));
}

static Token yylex_NORMAL() {
	for (;;) {
		int c = nextChar();

		switch (c) {
			// Ignore whitespace and comments

		case ';':
			discardComment();
			[[fallthrough]];
		case ' ':
		case '\t':
			break;

			// Handle unambiguous single-char tokens

		case '~':
			return Token(T_(OP_NOT));

		case '@': {
			std::string symName("@");
			return Token(T_(SYMBOL), symName);
		}

		case '[':
			return Token(T_(LBRACK));
		case ']':
			return Token(T_(RBRACK));
		case '(':
			return Token(T_(LPAREN));
		case ')':
			return Token(T_(RPAREN));
		case ',':
			return Token(T_(COMMA));

			// Handle ambiguous 1- or 2-char tokens

		case '+': // Either += or ADD
			if (peek() == '=') {
				shiftChar();
				return Token(T_(POP_ADDEQ));
			}
			return Token(T_(OP_ADD));

		case '-': // Either -= or SUB
			if (peek() == '=') {
				shiftChar();
				return Token(T_(POP_SUBEQ));
			}
			return Token(T_(OP_SUB));

		case '*': // Either *=, MUL, or EXP
			switch (peek()) {
			case '=':
				shiftChar();
				return Token(T_(POP_MULEQ));
			case '*':
				shiftChar();
				return Token(T_(OP_EXP));
			default:
				return Token(T_(OP_MUL));
			}

		case '/': // Either /=, DIV, or a block comment
			switch (peek()) {
			case '=':
				shiftChar();
				return Token(T_(POP_DIVEQ));
			case '*':
				shiftChar();
				discardBlockComment();
				break;
			default:
				return Token(T_(OP_DIV));
			}
			break;

		case '|': // Either |=, binary OR, or logical OR
			switch (peek()) {
			case '=':
				shiftChar();
				return Token(T_(POP_OREQ));
			case '|':
				shiftChar();
				return Token(T_(OP_LOGICOR));
			default:
				return Token(T_(OP_OR));
			}

		case '^': // Either ^= or XOR
			if (peek() == '=') {
				shiftChar();
				return Token(T_(POP_XOREQ));
			}
			return Token(T_(OP_XOR));

		case '=': // Either assignment or EQ
			if (peek() == '=') {
				shiftChar();
				return Token(T_(OP_LOGICEQU));
			}
			return Token(T_(POP_EQUAL));

		case '!': // Either a NEQ or negation
			if (peek() == '=') {
				shiftChar();
				return Token(T_(OP_LOGICNE));
			}
			return Token(T_(OP_LOGICNOT));

			// Handle ambiguous 1-, 2-, or 3-char tokens

		case '<': // Either <<=, LT, LTE, or left shift
			switch (peek()) {
			case '=':
				shiftChar();
				return Token(T_(OP_LOGICLE));
			case '<':
				shiftChar();
				if (peek() == '=') {
					shiftChar();
					return Token(T_(POP_SHLEQ));
				}
				return Token(T_(OP_SHL));
			default:
				return Token(T_(OP_LOGICLT));
			}

		case '>': // Either >>=, GT, GTE, or either kind of right shift
			switch (peek()) {
			case '=':
				shiftChar();
				return Token(T_(OP_LOGICGE));
			case '>':
				shiftChar();
				switch (peek()) {
				case '=':
					shiftChar();
					return Token(T_(POP_SHREQ));
				case '>':
					shiftChar();
					return Token(T_(OP_USHR));
				default:
					return Token(T_(OP_SHR));
				}
			default:
				return Token(T_(OP_LOGICGT));
			}

		case ':': // Either :, ::, or an anonymous label ref
			c = peek();
			switch (c) {
			case ':':
				shiftChar();
				return Token(T_(DOUBLE_COLON));
			case '+':
			case '-': {
				std::string symName = readAnonLabelRef(c);
				return Token(T_(ANON), symName);
			}
			default:
				return Token(T_(COLON));
			}

			// Handle numbers

		case '0': // Decimal, fixed-point, or base-prefix number
			switch (peek()) {
			case 'x':
			case 'X':
				shiftChar();
				return Token(T_(NUMBER), readHexNumber());
			case 'o':
			case 'O':
				shiftChar();
				return Token(T_(NUMBER), readOctalNumber());
			case 'b':
			case 'B':
				shiftChar();
				return Token(T_(NUMBER), readBinaryNumber());
			}
			[[fallthrough]];

			// Decimal or fixed-point number

		case '1':
		case '2':
		case '3':
		case '4':
		case '5':
		case '6':
		case '7':
		case '8':
		case '9': {
			uint32_t n = readDecimalNumber(c);

			if (peek() == '.') {
				shiftChar();
				n = readFractionalPart(n);
			}
			return Token(T_(NUMBER), n);
		}

		case '&': // Either &=, binary AND, logical AND, or an octal constant
			c = peek();
			if (c == '=') {
				shiftChar();
				return Token(T_(POP_ANDEQ));
			} else if (c == '&') {
				shiftChar();
				return Token(T_(OP_LOGICAND));
			} else if (c >= '0' && c <= '7') {
				return Token(T_(NUMBER), readOctalNumber());
			}
			return Token(T_(OP_AND));

		case '%': // Either %=, MOD, or a binary constant
			c = peek();
			if (c == '=') {
				shiftChar();
				return Token(T_(POP_MODEQ));
			} else if (c == '0' || c == '1' || c == binDigits[0] || c == binDigits[1]) {
				return Token(T_(NUMBER), readBinaryNumber());
			}
			return Token(T_(OP_MOD));

		case '$': // Hex constant
			return Token(T_(NUMBER), readHexNumber());

		case '`': // Gfx constant
			return Token(T_(NUMBER), readGfxConstant());

			// Handle strings

		case '"':
			return Token(T_(STRING), readString(false));

			// Handle newlines and EOF

		case '\r':
			handleCRLF(c);
			[[fallthrough]];
		case '\n':
			return Token(T_(NEWLINE));

		case EOF:
			return Token(T_(YYEOF));

			// Handle line continuations

		case '\\':
			// Macro args were handled by `peek`, and character escapes do not exist
			// outside of string literals, so this must be a line continuation.
			discardLineContinuation();
			break;

			// Handle raw strings... or fall through if '#' is not followed by '"'

		case '#':
			if (peek() == '"') {
				shiftChar();
				return Token(T_(STRING), readString(true));
			}
			[[fallthrough]];

			// Handle identifiers... or report garbage characters

		default:
			bool raw = c == '#';
			if (raw && startsIdentifier(peek())) {
				c = nextChar();
			}

			if (startsIdentifier(c)) {
				Token token = readIdentifier(c, raw);

				// An ELIF after a taken IF needs to not evaluate its condition
				if (token.type == T_(POP_ELIF) && lexerState->lastToken == T_(NEWLINE)
				    && lexer_GetIFDepth() > 0 && lexer_RanIFBlock() && !lexer_ReachedELSEBlock()) {
					return yylex_SKIP_TO_ENDC();
				}

				// If a keyword, don't try to expand
				if (token.type != T_(SYMBOL) && token.type != T_(LOCAL)) {
					return token;
				}

				// `token` is either a `SYMBOL` or a `LOCAL`, and both have a `std::string` value.
				assume(token.value.holds<std::string>());

				// Raw symbols and local symbols cannot be string expansions
				if (!raw && token.type == T_(SYMBOL) && lexerState->expandStrings) {
					// Attempt string expansion
					Symbol const *sym = sym_FindExactSymbol(token.value.get<std::string>());

					if (sym && sym->type == SYM_EQUS) {
						std::shared_ptr<std::string> str = sym->getEqus();

						assume(str);
						beginExpansion(str, sym->name);
						continue; // Restart, reading from the new buffer
					}
				}

				// This is a "lexer hack"! We need it to distinguish between label definitions
				// (which start with `LABEL`) and macro invocations (which start with `SYMBOL`).
				//
				// If we had one `IDENTIFIER` token, the parser would need to perform "lookahead"
				// to determine which rule applies. But since macros need to enter "raw" mode to
				// parse their arguments, which may not even be valid tokens in "normal" mode, we
				// cannot use lookahead to check for the presence of a `COLON`.
				//
				// Instead, we have separate `SYMBOL` and `LABEL` tokens, lexing as a `LABEL` if a
				// ':' character *immediately* follows the identifier. Thus, at the beginning of a
				// line, "Label:" and "mac:" are treated as label definitions, but "Label :" and
				// "mac :" are treated as macro invocations.
				if (token.type == T_(SYMBOL) && peek() == ':') {
					token.type = T_(LABEL);
				}

				return token;
			}

			// Do not report weird characters when capturing, it'll be done later
			if (!lexerState->capturing) {
				assume(isGarbageCharacter(c) || c == '#');
				if (isGarbageCharacter(peek())) {
					// At least two characters are garbage; group them into one error report
					std::string garbage = printChar(c);
					while (isGarbageCharacter(peek())) {
						c = nextChar();
						garbage += ", ";
						garbage += printChar(c);
					}
					error("Unknown characters %s\n", garbage.c_str());
				} else {
					error("Unknown character %s\n", printChar(c));
				}
			}
		}
		lexerState->atLineStart = false;
	}
}

static Token yylex_RAW() {
	// This is essentially a modified `appendStringLiteral`
	std::string str;
	size_t parenDepth = 0;
	int c;

	// Trim left whitespace (stops at a block comment)
	for (;;) {
		c = peek();
		if (isWhitespace(c)) {
			shiftChar();
		} else if (c == '\\') {
			shiftChar();
			c = peek();
			// If not a line continuation, handle as a normal char
			if (!isWhitespace(c) && c != '\n' && c != '\r') {
				goto backslash;
			}
			// Line continuations count as "whitespace"
			discardLineContinuation();
		} else {
			break;
		}
	}

	for (;;) {
		c = peek();

		switch (c) {
		case '"': // String literals inside macro args
			shiftChar();
			appendStringLiteral(str, false);
			break;

		case '#': // Raw string literals inside macro args
			str += c;
			shiftChar();
			if (peek() == '"') {
				shiftChar();
				appendStringLiteral(str, true);
			}
			break;

		case ';': // Comments inside macro args
			discardComment();
			c = peek();
			[[fallthrough]];
		case '\r': // End of line
		case '\n':
		case EOF:
			goto finish;

		case '/': // Block comments inside macro args
			shiftChar();
			if (peek() == '*') {
				shiftChar();
				discardBlockComment();
				continue;
			}
			str += c; // Append the slash
			break;

		case ',': // End of macro arg
			if (parenDepth == 0) {
				goto finish;
			}
			goto append;

		case '(': // Open parentheses inside macro args
			if (parenDepth < UINT_MAX) {
				parenDepth++;
			}
			goto append;

		case ')': // Close parentheses inside macro args
			if (parenDepth > 0) {
				parenDepth--;
			}
			goto append;

		case '\\': // Character escape
			shiftChar();
			c = peek();

backslash:
			switch (c) {
			case ',': // Escapes only valid inside a macro arg
			case '(':
			case ')':
			case '\\': // Escapes shared with string literals
			case '"':
			case '{':
			case '}':
				break;

			case 'n':
				c = '\n';
				break;
			case 'r':
				c = '\r';
				break;
			case 't':
				c = '\t';
				break;
			case '0':
				c = '\0';
				break;

			case ' ':
			case '\t':
			case '\r':
			case '\n':
				discardLineContinuation();
				continue;

			case EOF: // Can't really print that one
				error("Illegal character escape at end of input\n");
				c = '\\';
				break;

				// Macro args were already handled by peek, so '\@',
				// '\#', and '\0'-'\9' should not occur here.

			default:
				error("Illegal character escape %s\n", printChar(c));
				break;
			}
			[[fallthrough]];

		default: // Regular characters will just get copied
append:
			str += c;
			shiftChar();
			break;
		}
	}

finish: // Can't `break` out of a nested `for`-`switch`
	// Trim right whitespace
	auto rightPos = std::find_if_not(str.rbegin(), str.rend(), isWhitespace);
	str.resize(rightPos.base() - str.begin());

	// Returning COMMAs to the parser would mean that two consecutive commas
	// (i.e. an empty argument) need to return two different tokens (STRING
	// then COMMA) without advancing the read. To avoid this, commas in raw
	// mode end the current macro argument but are not tokenized themselves.
	if (c == ',') {
		shiftChar();
		return Token(T_(STRING), str);
	}

	// The last argument may end in a trailing comma, newline, or EOF.
	// To allow trailing commas, raw mode will continue after the last
	// argument, immediately lexing the newline or EOF again (i.e. with
	// an empty raw string before it). This will not be treated as a
	// macro argument. To pass an empty last argument, use a second
	// trailing comma.
	if (!str.empty()) {
		return Token(T_(STRING), str);
	}
	lexer_SetMode(LEXER_NORMAL);

	if (c == '\r' || c == '\n') {
		shiftChar();
		handleCRLF(c);
		return Token(T_(NEWLINE));
	}

	return Token(T_(YYEOF));
}

// This function uses the fact that `if`, etc. constructs are only valid when
// there's nothing before them on their lines. This enables filtering
// "meaningful" (= at line start) vs. "meaningless" (everything else) tokens.
// It's especially important due to macro args not being handled in this
// state, and lexing them in "normal" mode potentially producing such tokens.
static Token skipIfBlock(bool toEndc) {
	lexer_SetMode(LEXER_NORMAL);
	uint32_t startingDepth = lexer_GetIFDepth();

	bool atLineStart = lexerState->atLineStart;
	Defer notAtLineStart{[&] { lexerState->atLineStart = false; }};

	Defer reenableExpansions = scopedDisableExpansions();

	for (;;) {
		if (atLineStart) {
			int c;

			for (;; shiftChar()) {
				c = peek();
				if (!isWhitespace(c)) {
					break;
				}
			}

			if (startsIdentifier(c)) {
				shiftChar();
				switch (Token token = readIdentifier(c, false); token.type) {
				case T_(POP_IF):
					lexer_IncIFDepth();
					break;

				case T_(POP_ELIF):
					if (lexer_ReachedELSEBlock()) {
						// This should be redundant, as the parser handles this error first.
						fatalerror("Found ELIF after an ELSE block\n"); // LCOV_EXCL_LINE
					}
					if (!toEndc && lexer_GetIFDepth() == startingDepth) {
						return token;
					}
					break;

				case T_(POP_ELSE):
					if (lexer_ReachedELSEBlock()) {
						fatalerror("Found ELSE after an ELSE block\n");
					}
					lexer_ReachELSEBlock();
					if (!toEndc && lexer_GetIFDepth() == startingDepth) {
						return token;
					}
					break;

				case T_(POP_ENDC):
					if (lexer_GetIFDepth() == startingDepth) {
						return token;
					}
					lexer_DecIFDepth();
					break;

				default:
					break;
				}
			}
			atLineStart = false;
		}

		// Read chars until EOL
		do {
			int c = nextChar();

			if (c == EOF) {
				return Token(T_(YYEOF));
			} else if (c == '\\') {
				// Unconditionally skip the next char, including line continuations
				c = nextChar();
			} else if (c == '\r' || c == '\n') {
				atLineStart = true;
			}

			if (c == '\r' || c == '\n') {
				handleCRLF(c);
				// Do this both on line continuations and plain EOLs
				nextLine();
			}
		} while (!atLineStart);
	}
}

static Token yylex_SKIP_TO_ELIF() {
	return skipIfBlock(false);
}

static Token yylex_SKIP_TO_ENDC() {
	return skipIfBlock(true);
}

static Token yylex_SKIP_TO_ENDR() {
	lexer_SetMode(LEXER_NORMAL);
	int depth = 1;

	bool atLineStart = lexerState->atLineStart;
	Defer notAtLineStart{[&] { lexerState->atLineStart = false; }};

	Defer reenableExpansions = scopedDisableExpansions();

	for (;;) {
		if (atLineStart) {
			int c;

			for (;;) {
				c = peek();
				if (!isWhitespace(c)) {
					break;
				}
				shiftChar();
			}

			if (startsIdentifier(c)) {
				shiftChar();
				switch (readIdentifier(c, false).type) {
				case T_(POP_FOR):
				case T_(POP_REPT):
					depth++;
					break;

				case T_(POP_ENDR):
					depth--;
					// `lexer_CaptureRept` has already guaranteed that the `ENDR`s are balanced
					assume(depth > 0);
					break;

				case T_(POP_IF):
					lexer_IncIFDepth();
					break;

				case T_(POP_ENDC):
					lexer_DecIFDepth();
					break;

				default:
					break;
				}
			}
			atLineStart = false;
		}

		// Read chars until EOL
		do {
			int c = nextChar();

			if (c == EOF) {
				return Token(T_(YYEOF));
			} else if (c == '\\') {
				// Unconditionally skip the next char, including line continuations
				c = nextChar();
			} else if (c == '\r' || c == '\n') {
				atLineStart = true;
			}

			if (c == '\r' || c == '\n') {
				handleCRLF(c);
				// Do this both on line continuations and plain EOLs
				nextLine();
			}
		} while (!atLineStart);
	}
}

yy::parser::symbol_type yylex() {
	if (lexerState->atLineStart && lexerStateEOL) {
		lexerState = lexerStateEOL;
		lexerStateEOL = nullptr;
	}
	if (lexerState->lastToken == T_(EOB) && yywrap()) {
		return yy::parser::make_YYEOF();
	}
	// Newlines read within an expansion should not increase the line count
	if (lexerState->atLineStart && lexerState->expansions.empty()) {
		nextLine();
	}

	static Token (* const lexerModeFuncs[NB_LEXER_MODES])() = {
	    yylex_NORMAL,
	    yylex_RAW,
	    yylex_SKIP_TO_ELIF,
	    yylex_SKIP_TO_ENDC,
	    yylex_SKIP_TO_ENDR,
	};
	Token token = lexerModeFuncs[lexerState->mode]();

	// Captures end at their buffer's boundary no matter what
	if (token.type == T_(YYEOF) && !lexerState->capturing) {
		// Doing `token = Token(T_(EOB));` here would be valid but redundant, because YYEOF and EOB
		// both have the same empty value. Furthermore, g++ 11.4.0 was giving a false-positive
		// '-Wmaybe-uninitialized' warning for `Token::value.Either<...>::_tag` that way.
		// (This was on a developer's local machine; GitHub Actions CI's g++ was not warning.)
		token.type = T_(EOB);
	}
	lexerState->lastToken = token.type;
	lexerState->atLineStart = token.type == T_(NEWLINE) || token.type == T_(EOB);

	if (token.value.holds<uint32_t>()) {
		return yy::parser::symbol_type(token.type, token.value.get<uint32_t>());
	} else if (token.value.holds<std::string>()) {
		return yy::parser::symbol_type(token.type, token.value.get<std::string>());
	} else {
		assume(token.value.empty());
		return yy::parser::symbol_type(token.type);
	}
}

static Capture startCapture() {
	// Due to parser internals, it reads the EOL after the expression before calling this.
	// Thus, we don't need to keep one in the buffer afterwards.
	// The following assumption checks that.
	assume(lexerState->atLineStart);

	assume(!lexerState->capturing && lexerState->captureBuf == nullptr);
	lexerState->capturing = true;
	lexerState->captureSize = 0;

	uint32_t lineNo = lexer_GetLineNo();
	if (lexerState->content.holds<ViewedContent>() && lexerState->expansions.empty()) {
		auto &view = lexerState->content.get<ViewedContent>();
		return {
		    .lineNo = lineNo, .span = {.ptr = view.makeSharedContentPtr(), .size = 0}
		};
	} else {
		assume(lexerState->captureBuf == nullptr);
		lexerState->captureBuf = std::make_shared<std::vector<char>>();
		// `.span.ptr == nullptr`; indicates to retrieve the capture buffer when done capturing
		return {
		    .lineNo = lineNo, .span = {.ptr = nullptr, .size = 0}
		};
	}
}

static void endCapture(Capture &capture) {
	// This being `nullptr` means we're capturing from the capture buffer, which is reallocated
	// during the whole capture process, and so MUST be retrieved at the end
	if (!capture.span.ptr) {
		capture.span.ptr = lexerState->makeSharedCaptureBufPtr();
	}
	capture.span.size = lexerState->captureSize;

	// ENDR/ENDM or EOF puts us past the start of the line
	lexerState->atLineStart = false;

	lexerState->capturing = false;
	lexerState->captureBuf = nullptr;
}

Capture lexer_CaptureRept() {
	Capture capture = startCapture();

	Defer reenableExpansions = scopedDisableExpansions();

	size_t depth = 0;
	int c = EOF;

	for (;;) {
		nextLine();
		// We're at line start, so attempt to match a `REPT` or `ENDR` token
		do { // Discard initial whitespace
			c = nextChar();
		} while (isWhitespace(c));
		// Now, try to match `REPT`, `FOR` or `ENDR` as a **whole** keyword
		if (startsIdentifier(c)) {
			switch (readIdentifier(c, false).type) {
			case T_(POP_REPT):
			case T_(POP_FOR):
				depth++;
				// Ignore the rest of that line
				break;

			case T_(POP_ENDR):
				if (!depth) {
					endCapture(capture);
					// The final ENDR has been captured, but we don't want it!
					// We know we have read exactly "ENDR", not e.g. an EQUS
					capture.span.size -= literal_strlen("ENDR");
					return capture;
				}
				depth--;
				break;

			default:
				break;
			}
		}

		// Just consume characters until EOL or EOF
		for (;; c = nextChar()) {
			if (c == EOF) {
				error("Unterminated REPT/FOR block\n");
				endCapture(capture);
				capture.span.ptr = nullptr; // Indicates that it reached EOF before an ENDR
				return capture;
			} else if (c == '\n' || c == '\r') {
				handleCRLF(c);
				break;
			}
		}
	}
}

Capture lexer_CaptureMacro() {
	Capture capture = startCapture();

	Defer reenableExpansions = scopedDisableExpansions();

	int c = EOF;

	for (;;) {
		nextLine();
		// We're at line start, so attempt to match an `ENDM` token
		do { // Discard initial whitespace
			c = nextChar();
		} while (isWhitespace(c));
		// Now, try to match `ENDM` as a **whole** keyword
		if (startsIdentifier(c)) {
			switch (readIdentifier(c, false).type) {
			case T_(POP_ENDM):
				endCapture(capture);
				// The ENDM has been captured, but we don't want it!
				// We know we have read exactly "ENDM", not e.g. an EQUS
				capture.span.size -= literal_strlen("ENDM");
				return capture;

			default:
				break;
			}
		}

		// Just consume characters until EOL or EOF
		for (;; c = nextChar()) {
			if (c == EOF) {
				error("Unterminated macro definition\n");
				endCapture(capture);
				capture.span.ptr = nullptr; // Indicates that it reached EOF before an ENDM
				return capture;
			} else if (c == '\n' || c == '\r') {
				handleCRLF(c);
				break;
			}
		}
	}
}<|MERGE_RESOLUTION|>--- conflicted
+++ resolved
@@ -610,13 +610,7 @@
 // forward declarations for readBracketedMacroArgNum
 static int peek();
 static void shiftChar();
-<<<<<<< HEAD
 static uint32_t readDecimalNumber(int initial);
-static bool startsIdentifier(int c);
-static bool continuesIdentifier(int c);
-=======
-static uint32_t readNumber(int radix, uint32_t baseValue);
->>>>>>> 126b1e57
 
 static uint32_t readBracketedMacroArgNum() {
 	bool disableMacroArgs = lexerState->disableMacroArgs;
@@ -1304,18 +1298,6 @@
 
 // Functions to read identifiers and keywords
 
-<<<<<<< HEAD
-static bool startsIdentifier(int c) {
-	// Anonymous labels internally start with '!'
-	return (c >= 'A' && c <= 'Z') || (c >= 'a' && c <= 'z') || c == '.' || c == '_';
-}
-
-static bool continuesIdentifier(int c) {
-	return startsIdentifier(c) || (c >= '0' && c <= '9') || c == '#' || c == '$' || c == '@';
-}
-
-=======
->>>>>>> 126b1e57
 static Token readIdentifier(char firstChar, bool raw) {
 	std::string identifier(1, firstChar);
 	int tokenType = firstChar == '.' ? T_(LOCAL) : T_(SYMBOL);
