--- conflicted
+++ resolved
@@ -114,21 +114,7 @@
 }
 
 // Short options
-<<<<<<< HEAD
-static char const *optstring = "-Aa:B:b:Cc:d:i:L:mN:n:Oo:Pp:Qq:r:s:Tt:U:uVvXx:YZ";
-
-/*
- * Equivalent long options
- * Please keep in the same order as short opts
- *
- * Also, make sure long opts don't create ambiguity:
- * A long opt's name should start with the same letter as its short opt,
- * except if it doesn't create any ambiguity (`verbose` versus `version`).
- * This is because long opt matching, even to a single char, is prioritized
- * over short opt matching
- */
-=======
-static char const *optstring = "-Aa:b:Cc:d:hi:L:mN:n:Oo:Pp:Qq:r:s:Tt:U:uVvXx:YZ";
+static char const *optstring = "-Aa:B:b:Cc:d:hi:L:mN:n:Oo:Pp:Qq:r:s:Tt:U:uVvXx:YZ";
 
 // Equivalent long options
 // Please keep in the same order as short opts.
@@ -137,7 +123,6 @@
 // except if it doesn't create any ambiguity (`verbose` versus `version`).
 // This is because long opt matching, even to a single char, is prioritized
 // over short opt matching.
->>>>>>> e0a8eb8a
 static option const longopts[] = {
     {"auto-attr-map",    no_argument,       nullptr, 'A'},
     {"attr-map",         required_argument, nullptr, 'a'},
