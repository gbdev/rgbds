--- conflicted
+++ resolved
@@ -76,36 +76,8 @@
     runs-on: ${{ matrix.os }}
     steps:
       - uses: actions/checkout@v2
-<<<<<<< HEAD
-      - name: Get zlib, libpng and bison
-        run: | # TODO: use an array; remember to update the versions being downloaded, *and* the paths being extracted! (`Move-Item`)
-          $wc = New-Object System.Net.WebClient
-          $wc.DownloadFile('https://www.zlib.net/zlib1213.zip', 'zlib.zip')
-          $hash = (Get-FileHash "zlib.zip" -Algorithm SHA256).Hash
-          if ($hash -ne 'd233fca7cf68db4c16dc5287af61f3cd01ab62495224c66639ca3da537701e42') {
-            Write-Host "zlib SHA256 mismatch! ($hash)"
-            exit 1
-          }
-          $wc.DownloadFile('https://download.sourceforge.net/libpng/lpng1637.zip', 'libpng.zip')
-          $hash = (Get-FileHash "libpng.zip" -Algorithm SHA256).Hash
-          if ($hash -ne '3b4b1cbd0bae6822f749d39b1ccadd6297f05e2b85a83dd2ce6ecd7d09eabdf2') {
-            Write-Host "libpng SHA256 mismatch! ($hash)"
-            exit 1
-          }
-          $wc.DownloadFile('https://github.com/lexxmark/winflexbison/releases/download/v2.5.24/win_flex_bison-2.5.24.zip', 'winflexbison.zip')
-          $hash = (Get-FileHash "winflexbison.zip" -Algorithm SHA256).Hash
-          if ($hash -ne '39c6086ce211d5415500acc5ed2d8939861ca1696aee48909c7f6daf5122b505') {
-            Write-Host "bison SHA256 mismatch! ($hash)"
-          }
-          Expand-Archive -DestinationPath .           "zlib.zip"
-          Expand-Archive -DestinationPath .           "libpng.zip"
-          Expand-Archive -DestinationPath install_dir "winflexbison.zip"
-          Move-Item zlib-1.2.13 zlib
-          Move-Item lpng1637 libpng
-=======
       - name: Install deps
         run: .github/scripts/get_win_deps.ps1
->>>>>>> 48248faa
       - uses: actions/cache@v3
         id: cache
         with:
